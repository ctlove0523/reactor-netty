--- conflicted
+++ resolved
@@ -19,9 +19,6 @@
     - ">= 10.0.a"
   - dependency-name: com.diffplug.spotless
     versions:
-<<<<<<< HEAD
-    - "[6.14.a, 7.0]"
-=======
     - "[>= 6.14.a, < 7.0]"
   - dependency-name: org.asciidoctor.jvm.convert
     versions:
@@ -47,7 +44,6 @@
   - dependency-name: org.slf4j:slf4j-api
     versions:
     - "[>= 2.a, < 3]"
->>>>>>> 9d8290c4
   rebase-strategy: disabled
 - package-ecosystem: github-actions
   directory: "/"
