name: Check Netty SNAPSHOTS

on:
  schedule:
    - cron: "0 14 * * *"
permissions: read-all
jobs:
  build:

    runs-on: ${{ matrix.os }}
    strategy:
      fail-fast: false
      matrix:
        os: [ubuntu-20.04, macos-13, windows-2019]
        transport: [native, nio]
        exclude:
          # excludes native on Windows (there's none)
          - os: windows-2019
            transport: native
          # macOS - https://github.com/netty/netty/issues/9689
          - os: macos-13
            transport: native

    steps:
      - uses: actions/checkout@11bd71901bbe5b1630ceea73d27597364c9af683
      - name: Set up JDK 17
        uses: actions/setup-java@8df1039502a15bceb9433410b1a100fbe190c53b
        with:
            distribution: 'temurin'
            java-version: '17'
      - name: Set up JDK 1.8
        uses: actions/setup-java@8df1039502a15bceb9433410b1a100fbe190c53b
        with:
          distribution: 'temurin'
          java-version: '8'
      - name: Build with Gradle
<<<<<<< HEAD
        run: ./gradlew clean check -x :reactor-netty-core:java17Test --no-daemon -PforceTransport=${{ matrix.transport }} -PforceNettyVersion='4.1.115.Final-SNAPSHOT'
=======
        run: ./gradlew clean check --no-daemon -PforceTransport=${{ matrix.transport }} -PforceNettyVersion='4.1.116.Final-SNAPSHOT'
>>>>>>> 743b1660
<|MERGE_RESOLUTION|>--- conflicted
+++ resolved
@@ -34,8 +34,4 @@
           distribution: 'temurin'
           java-version: '8'
       - name: Build with Gradle
-<<<<<<< HEAD
-        run: ./gradlew clean check -x :reactor-netty-core:java17Test --no-daemon -PforceTransport=${{ matrix.transport }} -PforceNettyVersion='4.1.115.Final-SNAPSHOT'
-=======
-        run: ./gradlew clean check --no-daemon -PforceTransport=${{ matrix.transport }} -PforceNettyVersion='4.1.116.Final-SNAPSHOT'
->>>>>>> 743b1660
+        run: ./gradlew clean check -x :reactor-netty-core:java17Test --no-daemon -PforceTransport=${{ matrix.transport }} -PforceNettyVersion='4.1.116.Final-SNAPSHOT'