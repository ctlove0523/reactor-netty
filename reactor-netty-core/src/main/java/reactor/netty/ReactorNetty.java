/*
 * Copyright (c) 2011-2023 VMware, Inc. or its affiliates, All Rights Reserved.
 *
 * Licensed under the Apache License, Version 2.0 (the "License");
 * you may not use this file except in compliance with the License.
 * You may obtain a copy of the License at
 *
 *   https://www.apache.org/licenses/LICENSE-2.0
 *
 * Unless required by applicable law or agreed to in writing, software
 * distributed under the License is distributed on an "AS IS" BASIS,
 * WITHOUT WARRANTIES OR CONDITIONS OF ANY KIND, either express or implied.
 * See the License for the specific language governing permissions and
 * limitations under the License.
 */
package reactor.netty;

import java.net.SocketAddress;
import java.nio.channels.FileChannel;
import java.nio.file.Path;
import java.time.ZoneId;
import java.util.List;
import java.util.Objects;
import java.util.concurrent.Callable;
import java.util.concurrent.TimeUnit;
import java.util.concurrent.atomic.AtomicLong;
import java.util.function.BiConsumer;
import java.util.function.BiFunction;
import java.util.function.Consumer;
import java.util.function.Function;
import java.util.function.Predicate;

import io.netty.buffer.ByteBuf;
import io.netty.buffer.ByteBufAllocator;
import io.netty.buffer.ByteBufHolder;
import io.netty.buffer.ByteBufUtil;
import io.netty.buffer.Unpooled;
import io.netty.channel.Channel;
import io.netty.channel.ChannelHandler;
import io.netty.channel.ChannelHandlerContext;
import io.netty.channel.ChannelInboundHandlerAdapter;
import io.netty.channel.ChannelPipeline;
import io.netty.channel.nio.NioEventLoop;
import io.netty.handler.ssl.SslHandler;
import io.netty.handler.stream.ChunkedWriteHandler;
import io.netty.handler.timeout.IdleState;
import io.netty.handler.timeout.IdleStateEvent;
import io.netty.handler.timeout.IdleStateHandler;
import io.netty.util.AttributeKey;
import io.netty.util.ReferenceCounted;
import org.reactivestreams.Publisher;
import org.reactivestreams.Subscription;
import reactor.core.CorePublisher;
import reactor.core.publisher.BaseSubscriber;
import reactor.core.publisher.Flux;
import reactor.core.publisher.Mono;
import reactor.core.publisher.SignalType;
import reactor.pool.AllocationStrategy;
import reactor.pool.PoolBuilder;
import reactor.pool.introspection.SamplingAllocationStrategy;
import reactor.util.Logger;
import reactor.util.Loggers;
import reactor.util.annotation.Nullable;
import reactor.util.context.Context;
import reactor.util.context.ContextView;

import static java.util.Objects.requireNonNull;

/**
 * Internal helpers for reactor-netty contracts.
 *
 * @author Stephane Maldini
 */
public final class ReactorNetty {

	// System properties names


	/**
	 * Specifies whether the channel ID will be prepended to the log message when possible.
	 * By default, it will be prepended.
	 */
	static final boolean LOG_CHANNEL_INFO =
			Boolean.parseBoolean(System.getProperty("reactor.netty.logChannelInfo", "true"));

	/**
	 * Default worker thread count, fallback to available processor
	 * (but with a minimum value of 4).
	 */
	public static final String IO_WORKER_COUNT = "reactor.netty.ioWorkerCount";
	/**
	 * Default selector thread count, fallback to -1 (no selector thread)
	 * <p><strong>Note:</strong> In most use cases using a worker thread also as a selector thread works well.
	 * A possible use case for specifying a separate selector thread might be when the worker threads are too busy
	 * and connections cannot be accepted fast enough.
	 * <p><strong>Note:</strong> Although more than 1 can be configured as a selector thread count, in reality
	 * only 1 thread will be used as a selector thread.
	 */
	public static final String IO_SELECT_COUNT = "reactor.netty.ioSelectCount";
	/**
	 * Default worker thread count for UDP, fallback to available processor
	 * (but with a minimum value of 4).
	 */
	public static final String UDP_IO_THREAD_COUNT = "reactor.netty.udp.ioThreadCount";
	/**
	 * Default quiet period that guarantees that the disposal of the underlying LoopResources
	 * will not happen, fallback to 2 seconds.
	 */
	public static final String SHUTDOWN_QUIET_PERIOD = "reactor.netty.ioShutdownQuietPeriod";
	/**
	 * Default maximum amount of time to wait until the disposal of the underlying LoopResources
	 * regardless if a task was submitted during the quiet period, fallback to 15 seconds.
	 */
	public static final String SHUTDOWN_TIMEOUT = "reactor.netty.ioShutdownTimeout";

	/**
	 * Default value whether the native transport (epoll, kqueue) will be preferred,
	 * fallback it will be preferred when available.
	 */
	public static final String NATIVE = "reactor.netty.native";


	/**
	 * Default max connections. Fallback to
	 * 2 * available number of processors (but with a minimum value of 16)
	 */
	public static final String POOL_MAX_CONNECTIONS = "reactor.netty.pool.maxConnections";
	/**
	 * Default acquisition timeout (milliseconds) before error. If -1 will never wait to
	 * acquire before opening a new
	 * connection in an unbounded fashion. Fallback 45 seconds
	 */
	public static final String POOL_ACQUIRE_TIMEOUT = "reactor.netty.pool.acquireTimeout";
	/**
	 * Default max idle time, fallback - max idle time is not specified.
	 * <p><strong>Note:</strong> This configuration is not applicable for {@link reactor.netty.tcp.TcpClient}.
	 * A TCP connection is always closed and never returned to the pool.
	 */
	public static final String POOL_MAX_IDLE_TIME = "reactor.netty.pool.maxIdleTime";
	/**
	 * Default max life time, fallback - max life time is not specified.
	 * <p><strong>Note:</strong> This configuration is not applicable for {@link reactor.netty.tcp.TcpClient}.
	 * A TCP connection is always closed and never returned to the pool.
	 */
	public static final String POOL_MAX_LIFE_TIME = "reactor.netty.pool.maxLifeTime";
	/**
	 * Default leasing strategy (fifo, lifo), fallback to fifo.
	 * <ul>
	 *     <li>fifo - The connection selection is first in, first out</li>
	 *     <li>lifo - The connection selection is last in, first out</li>
	 * </ul>
	 * <p><strong>Note:</strong> This configuration is not applicable for {@link reactor.netty.tcp.TcpClient}.
	 * A TCP connection is always closed and never returned to the pool.
	 */
	public static final String POOL_LEASING_STRATEGY = "reactor.netty.pool.leasingStrategy";
	/**
	 * Default {@code getPermitsSamplingRate} (between 0d and 1d (percentage))
	 * to be used with a {@link SamplingAllocationStrategy}.
	 * This strategy wraps a {@link PoolBuilder#sizeBetween(int, int) sizeBetween} {@link AllocationStrategy}
	 * and samples calls to {@link AllocationStrategy#getPermits(int)}.
	 * Fallback - sampling is not enabled.
	 */
	public static final String POOL_GET_PERMITS_SAMPLING_RATE = "reactor.netty.pool.getPermitsSamplingRate";
	/**
	 * Default {@code returnPermitsSamplingRate} (between 0d and 1d (percentage))
	 * to be used with a {@link SamplingAllocationStrategy}.
	 * This strategy wraps a {@link PoolBuilder#sizeBetween(int, int) sizeBetween} {@link AllocationStrategy}
	 * and samples calls to {@link AllocationStrategy#returnPermits(int)}.
	 * Fallback - sampling is not enabled.
	 */
	public static final String POOL_RETURN_PERMITS_SAMPLING_RATE = "reactor.netty.pool.returnPermitsSamplingRate";


	/**
	 * Default SSL handshake timeout (milliseconds), fallback to 10 seconds.
	 */
	public static final String SSL_HANDSHAKE_TIMEOUT = "reactor.netty.tcp.sslHandshakeTimeout";
	/**
	 * Default value whether the SSL debugging on the client side will be enabled/disabled,
	 * fallback to SSL debugging disabled.
	 */
	public static final String SSL_CLIENT_DEBUG = "reactor.netty.tcp.ssl.client.debug";
	/**
	 * Default value whether the SSL debugging on the server side will be enabled/disabled,
	 * fallback to SSL debugging disabled.
	 */
	public static final String SSL_SERVER_DEBUG = "reactor.netty.tcp.ssl.server.debug";


	/**
	 * Specifies whether the Http Server access log will be enabled.
	 * By default, it is disabled.
	 */
	public static final String ACCESS_LOG_ENABLED = "reactor.netty.http.server.accessLogEnabled";

	/**
	 *  Specifies the zone id used by the access log.
	 */
	public static final ZoneId ZONE_ID_SYSTEM = ZoneId.systemDefault();

	/**
	 * Try to call {@link ReferenceCounted#release()} if the specified message implements {@link ReferenceCounted}.
	 * If the specified message doesn't implement {@link ReferenceCounted} or it is already released,
	 * this method does nothing.
	 */
	public static void safeRelease(Object msg) {
		if (msg instanceof ReferenceCounted) {
			ReferenceCounted referenceCounted = (ReferenceCounted) msg;
			if (referenceCounted.refCnt() > 0) {
				referenceCounted.release();
			}
		}
	}

	/**
	 * Append channel ID to a log message for correlated traces.
	 * @param channel current channel associated with the msg
	 * @param msg the log msg
	 * @return a formatted msg
	 */
	public static String format(Channel channel, String msg) {
		Objects.requireNonNull(channel, "channel");
		Objects.requireNonNull(msg, "msg");
		if (LOG_CHANNEL_INFO) {
			String channelStr;
			StringBuilder result;
			Connection connection = Connection.from(channel);
			if (connection instanceof ChannelOperationsId) {
				channelStr = ((ChannelOperationsId) connection).asLongText();
				if (channelStr.charAt(0) != TRACE_ID_PREFIX) {
					result = new StringBuilder(1 + channelStr.length() + 2 + msg.length())
							.append(CHANNEL_ID_PREFIX)
							.append(channelStr)
							.append(CHANNEL_ID_SUFFIX_1);
				}
				else {
					result = new StringBuilder(channelStr.length() + 1 + msg.length())
							.append(channelStr)
							.append(CHANNEL_ID_SUFFIX_2);
				}
				return result.append(msg)
						.toString();
			}
			else {
				channelStr = channel.toString();
				if (channelStr.charAt(0) == CHANNEL_ID_PREFIX) {
					channelStr = channelStr.substring(ORIGINAL_CHANNEL_ID_PREFIX_LENGTH);
					result = new StringBuilder(1 + channelStr.length() + 1 + msg.length())
							.append(CHANNEL_ID_PREFIX)
							.append(channelStr);
				}
				else {
					int ind = channelStr.indexOf(ORIGINAL_CHANNEL_ID_PREFIX);
					result = new StringBuilder(1 + (channelStr.length() - ORIGINAL_CHANNEL_ID_PREFIX_LENGTH) + 1 + msg.length())
							.append(channelStr.substring(0, ind))
							.append(CHANNEL_ID_PREFIX)
							.append(channelStr.substring(ind + ORIGINAL_CHANNEL_ID_PREFIX_LENGTH));
				}
				return result.append(CHANNEL_ID_SUFFIX_2)
						.append(msg)
						.toString();
			}
		}
		else {
			return msg;
		}
	}

	/**
	 * Pretty hex dump will be returned when the object is {@link ByteBuf} or {@link ByteBufHolder}.
<<<<<<< HEAD
	 *
	 * @deprecated as of 1.1.0. This will be removed in 2.0.0 as the functionality is not used anymore.
=======
>>>>>>> 780e487d
	 */
	@Deprecated
	public static String toPrettyHexDump(Object msg) {
		Objects.requireNonNull(msg, "msg");
		String result;
		if (msg instanceof ByteBufHolder &&
				!Objects.equals(Unpooled.EMPTY_BUFFER, ((ByteBufHolder) msg).content())) {
			ByteBuf buffer = ((ByteBufHolder) msg).content();
			result = "\n" + ByteBufUtil.prettyHexDump(buffer);
		}
		else if (msg instanceof ByteBuf) {
			result = "\n" + ByteBufUtil.prettyHexDump((ByteBuf) msg);
		}
		else {
			result = msg.toString();
		}
		return result;
	}

	/**
	 * Returns {@link ContextView} from the channel attributes when exists otherwise returns {@code null}.
	 *
	 * @param channel the channel
	 * @return {@link ContextView} from the channel attributes when exists otherwise returns {@code null}
	 * @since 1.0.26
	 */
	@Nullable
	public static ContextView getChannelContext(Channel channel) {
		return channel.attr(CONTEXT_VIEW).get();
	}

	/**
	 * Adds {@link ContextView} to the channel attributes. When {@code null} is provided, the channel
	 * attribute's value will be deleted.
	 *
	 * @param channel the channel
	 * @param contextView {@link ContextView} that will be added to the channel attributes
	 * @since 1.0.26
	 */
	public static void setChannelContext(Channel channel, @Nullable ContextView contextView) {
		channel.attr(CONTEXT_VIEW).set(contextView);
	}

	/**
	 * Wrap possibly fatal or singleton exception into a new exception instance in order to propagate in reactor flows without side effect.
	 *
	 * @return a wrapped {@link RuntimeException}
	 */
	public static RuntimeException wrapException(Throwable throwable) {
		return new InternalNettyException(Objects.requireNonNull(throwable));
	}

	static void addChunkedWriter(Connection c) {
		if (c.channel()
		     .pipeline()
		     .get(ChunkedWriteHandler.class) == null) {
			c.addHandlerLast(NettyPipeline.ChunkedWriter, new ChunkedWriteHandler());
		}
	}

	/**
	 * A common implementation for the {@link Connection#addHandlerLast(String, ChannelHandler)}
	 * method that can be reused by other implementors.
	 * <p>
	 * This implementation will look for reactor added handlers on the right hand side of
	 * the pipeline, provided they are identified with the {@link NettyPipeline#RIGHT}
	 * prefix, and add the handler just before the first of these.
	 *
	 * @param context the {@link Connection} on which to add the decoder.
	 * @param name the name of the decoder.
	 * @param handler the decoder to add before the final reactor-specific handlers.
	 * @see Connection#addHandlerLast(String, ChannelHandler)
	 */
	static void addHandlerBeforeReactorEndHandlers(Connection context, String
			name,	ChannelHandler handler) {
		Objects.requireNonNull(name, "name");
		Objects.requireNonNull(handler, "handler");

		Channel channel = context.channel();
		boolean exists = channel.pipeline().get(name) != null;

		if (exists) {
			if (log.isDebugEnabled()) {
				log.debug(format(channel, "Handler [{}] already exists in the pipeline, decoder has been skipped"),
						name);
			}
			return;
		}

		//we need to find the correct position
		String before = null;
		for (String s : channel.pipeline().names()) {
			if (s.startsWith(NettyPipeline.RIGHT)) {
				before = s;
				break;
			}
		}

		if (before == null) {
			channel.pipeline().addLast(name, handler);
		}
		else {
			channel.pipeline().addBefore(before, name, handler);
		}

		registerForClose(context.isPersistent(),  name, context);

		if (log.isDebugEnabled()) {
			log.debug(format(channel, "Added decoder [{}] at the end of the user pipeline, full pipeline: {}"),
					name,
					channel.pipeline().names());
		}
	}

	/**
	 * A common implementation for the {@link Connection#addHandlerFirst(String, ChannelHandler)}
	 * method that can be reused by other implementors.
	 * <p>
	 * This implementation will look for reactor added handlers on the left hand side of
	 * the pipeline, provided they are identified with the {@link NettyPipeline#LEFT}
	 * prefix, and add the handler just after the last of these.
	 *
	 * @param context the {@link Connection} on which to add the decoder.
	 * @param name the name of the encoder.
	 * @param handler the encoder to add after the initial reactor-specific handlers.
	 * @see Connection#addHandlerFirst(String, ChannelHandler)
	 */
	static void addHandlerAfterReactorCodecs(Connection context, String
			name,
			ChannelHandler handler) {
		Objects.requireNonNull(name, "name");
		Objects.requireNonNull(handler, "handler");

		Channel channel = context.channel();
		boolean exists = channel.pipeline().get(name) != null;

		if (exists) {
			if (log.isDebugEnabled()) {
				log.debug(format(channel, "Handler [{}] already exists in the pipeline, encoder has been skipped"),
						name);
			}
			return;
		}

		//we need to find the correct position
		String after = null;
		for (String s : channel.pipeline().names()) {
			if (s.startsWith(NettyPipeline.LEFT)) {
				after = s;
			}
		}

		if (after == null) {
			channel.pipeline().addFirst(name, handler);
		}
		else {
			channel.pipeline().addAfter(after, name, handler);
		}

		registerForClose(context.isPersistent(), name, context);

		if (log.isDebugEnabled()) {
			log.debug(format(channel, "Added encoder [{}] at the beginning of the user pipeline, full pipeline: {}"),
					name,
					channel.pipeline().names());
		}
	}

	static boolean mustChunkFileTransfer(Connection c, Path file) {
		// if channel multiplexing a parent channel as an http2 stream
		if (c.channel().parent() != null && c.channel().parent().pipeline().get(NettyPipeline.H2MultiplexHandler) != null) {
			return true;
		}
		ChannelPipeline p = c.channel().pipeline();
		return p.get(SslHandler.class) != null  ||
				p.get(NettyPipeline.CompressionHandler) != null ||
				(!(c.channel().eventLoop() instanceof NioEventLoop) &&
						!"file".equals(file.toUri().getScheme()));
	}

	static void registerForClose(boolean shouldCleanupOnClose,
			String name,
			Connection context) {
		if (!shouldCleanupOnClose) {
			return;
		}

		context.onTerminate().subscribe(null, null, () -> context.removeHandler(name));
	}

	static void removeHandler(Channel channel, String name) {
		if (channel.isActive() && channel.pipeline()
		                                 .context(name) != null) {
			channel.pipeline()
			       .remove(name);
			if (log.isDebugEnabled()) {
				log.debug(format(channel, "Removed handler: {}, pipeline: {}"),
						name,
						channel.pipeline());
			}
		}
		else if (log.isDebugEnabled()) {
			log.debug(format(channel, "Non Removed handler: {}, context: {}, pipeline: {}"),
					name,
					channel.pipeline()
					       .context(name),
					channel.pipeline());
		}
	}

	static void replaceHandler(Channel channel, String name, ChannelHandler handler) {
		if (channel.isActive() && channel.pipeline()
		                                 .context(name) != null) {
			channel.pipeline()
			       .replace(name, name, handler);
			if (log.isDebugEnabled()) {
				log.debug(format(channel, "Replaced handler: {}, pipeline: {}"),
						name,
						channel.pipeline());
			}
		}
		else if (log.isDebugEnabled()) {
			log.debug(format(channel, "Non Replaced handler: {}, context: {}, pipeline: {}"),
					name,
					channel.pipeline()
					       .context(name),
					channel.pipeline());
		}
	}

	static ConnectionObserver compositeConnectionObserver(ConnectionObserver observer,
			ConnectionObserver other) {

		if (observer == ConnectionObserver.emptyListener()) {
			return other;
		}

		if (other == ConnectionObserver.emptyListener()) {
			return observer;
		}

		final ConnectionObserver[] newObservers;
		final ConnectionObserver[] thizObservers;
		final ConnectionObserver[] otherObservers;
		int length = 2;

		if (observer instanceof CompositeConnectionObserver) {
			thizObservers = ((CompositeConnectionObserver) observer).observers;
			length += thizObservers.length - 1;
		}
		else {
			thizObservers = null;
		}

		if (other instanceof CompositeConnectionObserver) {
			otherObservers = ((CompositeConnectionObserver) other).observers;
			length += otherObservers.length - 1;
		}
		else {
			otherObservers = null;
		}

		newObservers = new ConnectionObserver[length];

		int pos;
		if (thizObservers != null) {
			pos = thizObservers.length;
			System.arraycopy(thizObservers, 0,
					newObservers, 0,
					pos);
		}
		else {
			pos = 1;
			newObservers[0] = observer;
		}

		if (otherObservers != null) {
			System.arraycopy(otherObservers, 0,
					newObservers, pos,
					otherObservers.length);
		}
		else {
			newObservers[pos] = other;
		}

		return new CompositeConnectionObserver(newObservers);
	}


	static <T, V> CorePublisher<V> publisherOrScalarMap(Publisher<T> publisher,
			Function<? super T, ? extends V> mapper) {

		if (publisher instanceof Callable) {
			return Mono.fromCallable(new ScalarMap<>(publisher, mapper));
		}
		else if (publisher instanceof Mono) {
			return ((Mono<T>) publisher).map(mapper);
		}

		return Flux.from(publisher)
		           .map(mapper);
	}

	static <T, V> CorePublisher<V> publisherOrScalarMap(
			Publisher<T> publisher,
			Function<? super T, ? extends V> monoMapper,
			Function<? super List<T>, ? extends V> fluxMapper) {

		if (publisher instanceof Callable) {
			return Mono.fromCallable(new ScalarMap<>(publisher, monoMapper));
		}
		else if (publisher instanceof Mono) {
			return ((Mono<T>) publisher).map(monoMapper);
		}

		return Flux.from(publisher)
		           .collectList()
		           .map(fluxMapper);
	}

	ReactorNetty() {
	}

	static final class ScalarMap<T, V> implements Callable<V> {

		final Callable<T>                      source;
		final Function<? super T, ? extends V> mapper;

		@SuppressWarnings("unchecked")
		ScalarMap(Publisher<T> source, Function<? super T, ? extends V> mapper) {
			this.source = (Callable<T>) source;
			this.mapper = mapper;
		}

		@Override
		public V call() throws Exception {
			T called = source.call();
			if (called == null) {
				return null;
			}
			return mapper.apply(called);
		}
	}

	static final class CompositeChannelPipelineConfigurer implements ChannelPipelineConfigurer {

		final ChannelPipelineConfigurer[] configurers;

		CompositeChannelPipelineConfigurer(ChannelPipelineConfigurer[] configurers) {
			this.configurers = configurers;
		}

		@Override
		public void onChannelInit(ConnectionObserver connectionObserver, Channel channel, @Nullable SocketAddress remoteAddress) {
			for (ChannelPipelineConfigurer configurer : configurers) {
				configurer.onChannelInit(connectionObserver, channel, remoteAddress);
			}
		}

		static ChannelPipelineConfigurer compositeChannelPipelineConfigurer(
				ChannelPipelineConfigurer configurer, ChannelPipelineConfigurer other) {

			if (configurer == ChannelPipelineConfigurer.emptyConfigurer()) {
				return other;
			}

			if (other == ChannelPipelineConfigurer.emptyConfigurer()) {
				return configurer;
			}

			final ChannelPipelineConfigurer[] newConfigurers;
			final ChannelPipelineConfigurer[] thizConfigurers;
			final ChannelPipelineConfigurer[] otherConfigurers;
			int length = 2;

			if (configurer instanceof CompositeChannelPipelineConfigurer) {
				thizConfigurers = ((CompositeChannelPipelineConfigurer) configurer).configurers;
				length += thizConfigurers.length - 1;
			}
			else {
				thizConfigurers = null;
			}

			if (other instanceof CompositeChannelPipelineConfigurer) {
				otherConfigurers = ((CompositeChannelPipelineConfigurer) other).configurers;
				length += otherConfigurers.length - 1;
			}
			else {
				otherConfigurers = null;
			}

			newConfigurers = new ChannelPipelineConfigurer[length];

			int pos;
			if (thizConfigurers != null) {
				pos = thizConfigurers.length;
				System.arraycopy(thizConfigurers, 0, newConfigurers, 0, pos);
			}
			else {
				pos = 1;
				newConfigurers[0] = configurer;
			}

			if (otherConfigurers != null) {
				System.arraycopy(otherConfigurers, 0, newConfigurers, pos, otherConfigurers.length);
			}
			else {
				newConfigurers[pos] = other;
			}

			return new CompositeChannelPipelineConfigurer(newConfigurers);
		}
	}

	static final class CompositeConnectionObserver implements ConnectionObserver {

		final ConnectionObserver[] observers;

		CompositeConnectionObserver(ConnectionObserver[] observers) {
			this.observers = observers;
		}

		@Override
		public Context currentContext() {
			return observers[observers.length - 1].currentContext();
		}

		@Override
		public void onUncaughtException(Connection connection, Throwable error) {
			for (ConnectionObserver observer : observers) {
				observer.onUncaughtException(connection, error);
			}
		}

		@Override
		public void onStateChange(Connection connection, State newState) {
			for (ConnectionObserver observer : observers) {
				observer.onStateChange(connection, newState);
			}
		}
	}

	/**
	 * An appending write that delegates to its origin context and append the passed
	 * publisher after the origin success if any.
	 */
	static final class OutboundThen implements NettyOutbound {

		final NettyOutbound source;
		final Mono<Void> thenMono;

		static final Runnable EMPTY_CLEANUP = () -> {};


		OutboundThen(NettyOutbound source, Publisher<Void> thenPublisher) {
			this(source, thenPublisher, EMPTY_CLEANUP);
		}

		OutboundThen(NettyOutbound source, Publisher<Void> thenPublisher, Runnable onCleanup) {
			this.source = source;
			Objects.requireNonNull(onCleanup, "onCleanup");

			Mono<Void> parentMono = source.then();

			if (parentMono == Mono.<Void>empty()) {
				if (onCleanup == EMPTY_CLEANUP) {
					this.thenMono = Mono.from(thenPublisher);
				}
				else {
					this.thenMono = Mono.from(thenPublisher)
					                    .doOnCancel(onCleanup)
					                    .doOnError(t -> onCleanup.run());
				}
			}
			else {
				if (onCleanup == EMPTY_CLEANUP) {
					this.thenMono = parentMono.thenEmpty(thenPublisher);
				}
				else {
					this.thenMono = parentMono.thenEmpty(thenPublisher)
					                          .doOnCancel(onCleanup)
					                          .doOnError(t -> onCleanup.run());
				}
			}
		}

		@Override
		public <S> NettyOutbound sendUsing(Callable<? extends S> sourceInput,
				BiFunction<? super Connection, ? super S, ?> mappedInput,
				Consumer<? super S> sourceCleanup) {
			return then(source.sendUsing(sourceInput, mappedInput, sourceCleanup));
		}

		@Override
		public ByteBufAllocator alloc() {
			return source.alloc();
		}

		@Override
		public NettyOutbound withConnection(Consumer<? super Connection> withConnection) {
			return source.withConnection(withConnection);
		}

		@Override
		public NettyOutbound send(Publisher<? extends ByteBuf> dataStream, Predicate<ByteBuf> predicate) {
			return then(source.send(dataStream, predicate));
		}

		@Override
		public NettyOutbound sendObject(Publisher<?> dataStream, Predicate<Object> predicate) {
			return then(source.sendObject(dataStream, predicate));
		}

		@Override
		public NettyOutbound sendObject(Object message) {
			return then(source.sendObject(message),
					() -> ReactorNetty.safeRelease(message));
		}

		@Override
		public Mono<Void> then() {
			return thenMono;
		}
	}

	static final class OutboundIdleStateHandler extends IdleStateHandler {

		final Runnable onWriteIdle;

		OutboundIdleStateHandler(long idleTimeout, Runnable onWriteIdle) {
			super(0, idleTimeout, 0, TimeUnit.MILLISECONDS);
			this.onWriteIdle = requireNonNull(onWriteIdle, "onWriteIdle");
		}

		@Override
		protected void channelIdle(ChannelHandlerContext ctx,
				IdleStateEvent evt) throws Exception {
			if (evt.state() == IdleState.WRITER_IDLE) {
				onWriteIdle.run();
			}
			super.channelIdle(ctx, evt);
		}
	}

	static final class InboundIdleStateHandler extends IdleStateHandler {

		final Runnable onReadIdle;

		InboundIdleStateHandler(long idleTimeout, Runnable onReadIdle) {
			super(idleTimeout, 0, 0, TimeUnit.MILLISECONDS);
			this.onReadIdle = requireNonNull(onReadIdle, "onReadIdle");
		}

		@Override
		protected void channelIdle(ChannelHandlerContext ctx,
				IdleStateEvent evt) throws Exception {
			if (evt.state() == IdleState.READER_IDLE) {
				onReadIdle.run();
			}
			super.channelIdle(ctx, evt);
		}
	}

	static final ConnectionObserver.State CONNECTED = new ConnectionObserver.State() {
		@Override
		public String toString() {
			return "[connected]";
		}
	};

	static final ConnectionObserver.State ACQUIRED = new ConnectionObserver.State() {
		@Override
		public String toString() {
			return "[acquired]";
		}
	};

	static final ConnectionObserver.State CONFIGURED = new ConnectionObserver.State() {
		@Override
		public String toString() {
			return "[configured]";
		}
	};

	static final ConnectionObserver.State RELEASED = new ConnectionObserver.State() {
		@Override
		public String toString() {
			return "[released]";
		}
	};

	static final ConnectionObserver.State DISCONNECTING = new ConnectionObserver.State() {
		@Override
		public String toString() {
			return "[disconnecting]";
		}
	};

	/**
	 * A handler that can be used to extract {@link ByteBuf} out of {@link ByteBufHolder},
	 * optionally also outputting additional messages.
	 *
	 * @author Stephane Maldini
	 * @author Simon Baslé
	 */
	@ChannelHandler.Sharable
	static final class ExtractorHandler extends ChannelInboundHandlerAdapter {


		final BiConsumer<? super ChannelHandlerContext, Object> extractor;
		ExtractorHandler(BiConsumer<? super ChannelHandlerContext, Object> extractor) {
			this.extractor = Objects.requireNonNull(extractor, "extractor");
		}

		@Override
		public void channelRead(ChannelHandlerContext ctx, Object msg) {
			extractor.accept(ctx, msg);
		}

	}

	static final class ChannelDisposer extends BaseSubscriber<Void> {

		final DisposableChannel channelDisposable;
		ChannelDisposer(DisposableChannel channelDisposable) {
			this.channelDisposable = channelDisposable;
		}

		@Override
		protected void hookOnSubscribe(Subscription subscription) {
			request(Long.MAX_VALUE);
			channelDisposable.onDispose(this);
		}

		@Override
		protected void hookFinally(SignalType type) {
			if (type != SignalType.CANCEL) {
				channelDisposable.dispose();
			}
		}
	}

	static final class SimpleConnection extends AtomicLong implements Connection {

		final Channel channel;

		SimpleConnection(Channel channel) {
			this.channel = Objects.requireNonNull(channel, "channel");
		}

		@Override
		public Channel channel() {
			return channel;
		}

		@Override
		public String toString() {
			return "SimpleConnection{" + "channel=" + channel + '}';
		}
	}

	static NettyInbound unavailableInbound(Connection c) {
		return new NettyInbound() {
			@Override
			public ByteBufFlux receive() {
				return ByteBufFlux.fromInbound(Mono.error(new IllegalStateException("Receiver Unavailable")));
			}

			@Override
			public Flux<?> receiveObject() {
				return Flux.error(new IllegalStateException("Receiver Unavailable"));
			}

			@Override
			public NettyInbound withConnection(Consumer<? super Connection> withConnection) {
				withConnection.accept(c);
				return this;
			}
		};
	}

	static NettyOutbound unavailableOutbound(Connection c) {
		return new NettyOutbound() {
			@Override
			public ByteBufAllocator alloc() {
				return c.channel().alloc();
			}

			@Override
			public NettyOutbound send(Publisher<? extends ByteBuf> dataStream, Predicate<ByteBuf> predicate) {
				return this;
			}

			@Override
			public NettyOutbound sendObject(Publisher<?> dataStream, Predicate<Object> predicate) {
				return this;
			}

			@Override
			public NettyOutbound sendObject(Object message) {
				return this;
			}

			@Override
			public <S> NettyOutbound sendUsing(Callable<? extends S> sourceInput,
					BiFunction<? super Connection, ? super S, ?> mappedInput,
					Consumer<? super S> sourceCleanup) {
				return this;
			}

			@Override
			public NettyOutbound withConnection(Consumer<? super Connection> withConnection) {
				withConnection.accept(c);
				return this;
			}

			@Override
			public Mono<Void> then() {
				return Mono.error(new IllegalStateException("Sender Unavailable"));
			}
		};
	}

	static final class InternalNettyException extends RuntimeException {

		InternalNettyException(Throwable cause) {
			super(cause);
		}

		@Override
		public synchronized Throwable fillInStackTrace() {
			return this;
		}

		private static final long serialVersionUID = 6643227207055930902L;
	}

	static final ChannelPipelineConfigurer NOOP_CONFIGURER = (observer, ch, address) -> {};

	static final ConnectionObserver NOOP_LISTENER = (connection, newState) -> {};

	static final Logger log                               = Loggers.getLogger(ReactorNetty.class);
	static final AttributeKey<Boolean> PERSISTENT_CHANNEL = AttributeKey.valueOf("$PERSISTENT_CHANNEL");

	static final AttributeKey<Connection> CONNECTION = AttributeKey.valueOf("$CONNECTION");

	static final AttributeKey<ContextView> CONTEXT_VIEW = AttributeKey.valueOf("$CONTEXT_VIEW");

	static final Consumer<? super FileChannel> fileCloser = fc -> {
		try {
			fc.close();
		}
		catch (Throwable e) {
			if (log.isTraceEnabled()) {
				log.trace("", e);
			}
		}
	};


	static final Predicate<ByteBuf>        PREDICATE_BB_FLUSH    = b -> false;

	static final Predicate<Object>         PREDICATE_FLUSH       = o -> false;

	static final ByteBuf                   BOUNDARY              = Unpooled.EMPTY_BUFFER;

	static final char CHANNEL_ID_PREFIX = '[';
	static final String CHANNEL_ID_SUFFIX_1 = "] ";
	static final char CHANNEL_ID_SUFFIX_2 = ' ';
	static final String ORIGINAL_CHANNEL_ID_PREFIX = "[id: 0x";
	static final int ORIGINAL_CHANNEL_ID_PREFIX_LENGTH = ORIGINAL_CHANNEL_ID_PREFIX.length();
	static final char TRACE_ID_PREFIX = '(';

	@SuppressWarnings("ReferenceEquality")
	//Design to use reference comparison here
	public static final Predicate<ByteBuf> PREDICATE_GROUP_FLUSH = b -> b == BOUNDARY;

}<|MERGE_RESOLUTION|>--- conflicted
+++ resolved
@@ -268,11 +268,8 @@
 
 	/**
 	 * Pretty hex dump will be returned when the object is {@link ByteBuf} or {@link ByteBufHolder}.
-<<<<<<< HEAD
 	 *
 	 * @deprecated as of 1.1.0. This will be removed in 2.0.0 as the functionality is not used anymore.
-=======
->>>>>>> 780e487d
 	 */
 	@Deprecated
 	public static String toPrettyHexDump(Object msg) {
