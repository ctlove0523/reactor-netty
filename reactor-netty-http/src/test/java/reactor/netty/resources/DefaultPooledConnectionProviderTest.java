--- conflicted
+++ resolved
@@ -670,8 +670,10 @@
 		}
 
 		MeterRegistrarImpl meterRegistrar;
-		CountDownLatch meterRemoved = new CountDownLatch(1);
-		String metricsName = CONNECTION_PROVIDER_PREFIX + ACTIVE_CONNECTIONS;
+		CountDownLatch meterRemoved = new CountDownLatch(2);
+		String pendingTime = isHttp2 ? ".pending.streams.time" : ".pending.connections.time";
+		String metricsName1 = CONNECTION_PROVIDER_PREFIX + ACTIVE_CONNECTIONS;
+		String metricsName2 = CONNECTION_PROVIDER_PREFIX + pendingTime;
 		String metricsTagName = "";
 		if (isBuiltInMetrics) {
 			meterRegistrar = null;
@@ -680,7 +682,8 @@
 			metricsTagName = isHttp2 ? "http2.testDisposeInactivePoolsInBackground" : "testDisposeInactivePoolsInBackground";
 
 			registry.config().onMeterRemoved(meter -> {
-				if (metricsName.equals(meter.getId().getName())) {
+				if (metricsName1.equals(meter.getId().getName()) ||
+						metricsName2.equals(meter.getId().getName())) {
 					meterRemoved.countDown();
 				}
 			});
@@ -719,22 +722,15 @@
 
 			InetSocketAddress sa = (InetSocketAddress) serverAddress.get();
 			String address = sa.getHostString() + ":" + sa.getPort();
-			String pendingTime = isHttp2 ? ".pending.streams.time" : ".pending.connections.time";
 
 			assertThat(provider.channelPools.size()).isEqualTo(1);
 			if (meterRegistrar != null) {
 				assertThat(meterRegistrar.registered.get()).isTrue();
 			}
 			else {
-<<<<<<< HEAD
-				assertGauge(registry, CONNECTION_PROVIDER_PREFIX + ACTIVE_CONNECTIONS,
-						REMOTE_ADDRESS, address, NAME, metricsName).isNotNull();
-
-				assertTimer(registry, CONNECTION_PROVIDER_PREFIX + pendingTime,
-						REMOTE_ADDRESS, address, NAME, metricsName).isNotNull();
-=======
-				assertGauge(registry, metricsName, NAME, metricsTagName).isNotNull();
->>>>>>> dca81cbf
+				assertGauge(registry, metricsName1, REMOTE_ADDRESS, address, NAME, metricsTagName).isNotNull();
+
+				assertTimer(registry, metricsName2, REMOTE_ADDRESS, address, NAME, metricsTagName).isNotNull();
 			}
 
 			if (enableEvictInBackground) {
@@ -756,26 +752,16 @@
 			}
 			else {
 				if (enableEvictInBackground) {
-<<<<<<< HEAD
-					assertGauge(registry, CONNECTION_PROVIDER_PREFIX + ACTIVE_CONNECTIONS,
-							REMOTE_ADDRESS, address, NAME, metricsName).isNull();
-
-					assertTimer(registry, CONNECTION_PROVIDER_PREFIX + pendingTime,
-							REMOTE_ADDRESS, address, NAME, metricsName).isNull();
+					assertThat(meterRemoved.await(30, TimeUnit.SECONDS)).isTrue();
+
+					assertGauge(registry, metricsName1, REMOTE_ADDRESS, address, NAME, metricsTagName).isNull();
+
+					assertTimer(registry, metricsName2, REMOTE_ADDRESS, address, NAME, metricsTagName).isNull();
 				}
 				else {
-					assertGauge(registry, CONNECTION_PROVIDER_PREFIX + ACTIVE_CONNECTIONS,
-							REMOTE_ADDRESS, address, NAME, metricsName).isNotNull();
-
-					assertTimer(registry, CONNECTION_PROVIDER_PREFIX + pendingTime,
-							REMOTE_ADDRESS, address, NAME, metricsName).isNotNull();
-=======
-					assertThat(meterRemoved.await(30, TimeUnit.SECONDS)).isTrue();
-					assertGauge(registry, metricsName, NAME, metricsTagName).isNull();
-				}
-				else {
-					assertGauge(registry, metricsName, NAME, metricsTagName).isNotNull();
->>>>>>> dca81cbf
+					assertGauge(registry, metricsName1, REMOTE_ADDRESS, address, NAME, metricsTagName).isNotNull();
+
+					assertTimer(registry, metricsName2, REMOTE_ADDRESS, address, NAME, metricsTagName).isNotNull();
 				}
 			}
 		}
