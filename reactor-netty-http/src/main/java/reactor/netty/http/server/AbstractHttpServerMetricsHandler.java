/*
 * Copyright (c) 2021-2022 VMware, Inc. or its affiliates, All Rights Reserved.
 *
 * Licensed under the Apache License, Version 2.0 (the "License");
 * you may not use this file except in compliance with the License.
 * You may obtain a copy of the License at
 *
 *   https://www.apache.org/licenses/LICENSE-2.0
 *
 * Unless required by applicable law or agreed to in writing, software
 * distributed under the License is distributed on an "AS IS" BASIS,
 * WITHOUT WARRANTIES OR CONDITIONS OF ANY KIND, either express or implied.
 * See the License for the specific language governing permissions and
 * limitations under the License.
 */
package reactor.netty.http.server;

import io.netty.buffer.ByteBuf;
import io.netty.buffer.ByteBufHolder;
import io.netty.channel.ChannelDuplexHandler;
import io.netty.channel.ChannelHandlerContext;
import io.netty.channel.ChannelPromise;
import io.netty.handler.codec.http.HttpRequest;
import io.netty.handler.codec.http.HttpResponse;
import io.netty.handler.codec.http.HttpResponseStatus;
import io.netty.handler.codec.http.LastHttpContent;
import io.netty.handler.codec.http2.Http2StreamChannel;
import reactor.netty.channel.ChannelOperations;
import reactor.util.annotation.Nullable;

import java.time.Duration;
import java.util.function.Function;

/**
 * @author Violeta Georgieva
 * @since 1.0.8
 */
abstract class AbstractHttpServerMetricsHandler extends ChannelDuplexHandler {

	long dataReceived;

	long dataSent;


	long dataReceivedTime;

	long dataSentTime;


	final Function<String, String> uriTagValue;

	protected AbstractHttpServerMetricsHandler(@Nullable Function<String, String> uriTagValue) {
		this.uriTagValue = uriTagValue;
	}

	protected AbstractHttpServerMetricsHandler(AbstractHttpServerMetricsHandler copy) {
		this.dataReceived = copy.dataReceived;
		this.dataReceivedTime = copy.dataReceivedTime;
		this.dataSent = copy.dataSent;
		this.dataSentTime = copy.dataSentTime;
		this.uriTagValue = copy.uriTagValue;
	}

	@Override
	public void channelActive(ChannelHandlerContext ctx) {
		// For custom user recorders, we don't propagate the channelActive event, because this will be done
		// by the ChannelMetricsHandler itself. ChannelMetricsHandler is only present when the recorder is
		// not our MicrometerHttpServerMetricsRecorder. See HttpServerConfig class.
		if (!(ctx.channel() instanceof Http2StreamChannel) && recorder() instanceof MicrometerHttpServerMetricsRecorder) {
			recorder().recordServerConnectionOpened(ctx.channel().localAddress());
		}
		ctx.fireChannelActive();
	}

	@Override
	public void channelInactive(ChannelHandlerContext ctx) {
		if (!(ctx.channel() instanceof Http2StreamChannel) && recorder() instanceof MicrometerHttpServerMetricsRecorder) {
			recorder().recordServerConnectionClosed(ctx.channel().localAddress());
		}
		ctx.fireChannelInactive();
	}

	@Override
	@SuppressWarnings("FutureReturnValueIgnored")
	public void write(ChannelHandlerContext ctx, Object msg, ChannelPromise promise) {
		if (msg instanceof HttpResponse) {
			if (((HttpResponse) msg).status().equals(HttpResponseStatus.CONTINUE)) {
				//"FutureReturnValueIgnored" this is deliberate
				ctx.write(msg, promise);
				return;
			}

			ChannelOperations<?, ?> channelOps = ChannelOperations.get(ctx.channel());
			if (channelOps instanceof HttpServerOperations) {
				HttpServerOperations ops = (HttpServerOperations) channelOps;
				startWrite(ops, uriTagValue == null ? ops.path : uriTagValue.apply(ops.path),
						ops.method().name(), ops.status().codeAsText().toString());
			}
		}

		if (msg instanceof ByteBufHolder) {
			dataSent += ((ByteBufHolder) msg).content().readableBytes();
		}
		else if (msg instanceof ByteBuf) {
			dataSent += ((ByteBuf) msg).readableBytes();
		}

		if (msg instanceof LastHttpContent) {
			promise.addListener(future -> {
				ChannelOperations<?, ?> channelOps = ChannelOperations.get(ctx.channel());
				if (channelOps instanceof HttpServerOperations) {
					HttpServerOperations ops = (HttpServerOperations) channelOps;
					recordWrite(ops, uriTagValue == null ? ops.path : uriTagValue.apply(ops.path),
							ops.method().name(), ops.status().codeAsText().toString());
					if (!ops.isHttp2()) {
						// This metric is not applicable for HTTP/2
						recordInactiveConnection(ops);
					}
				}

				dataSent = 0;
			});
		}

		//"FutureReturnValueIgnored" this is deliberate
		ctx.write(msg, promise);
	}

	@Override
	public void channelRead(ChannelHandlerContext ctx, Object msg) {
		if (msg instanceof HttpRequest) {
			ChannelOperations<?, ?> channelOps = ChannelOperations.get(ctx.channel());
			if (channelOps instanceof HttpServerOperations) {
				HttpServerOperations ops = (HttpServerOperations) channelOps;
<<<<<<< HEAD
				recordActiveConnection(ops);
				startRead(ops, uriTagValue == null ? ops.path : uriTagValue.apply(ops.path), ops.method().name());
=======
				if (!ops.isHttp2()) {
					// This metric is not applicable for HTTP/2
					recordActiveConnection(ops);
				}
>>>>>>> 319388e9
			}
		}

		if (msg instanceof ByteBufHolder) {
			dataReceived += ((ByteBufHolder) msg).content().readableBytes();
		}
		else if (msg instanceof ByteBuf) {
			dataReceived += ((ByteBuf) msg).readableBytes();
		}

		if (msg instanceof LastHttpContent) {
			ChannelOperations<?, ?> channelOps = ChannelOperations.get(ctx.channel());
			if (channelOps instanceof HttpServerOperations) {
				HttpServerOperations ops = (HttpServerOperations) channelOps;
				recordRead(ops, uriTagValue == null ? ops.path : uriTagValue.apply(ops.path), ops.method().name());
			}

			dataReceived = 0;
		}

		ctx.fireChannelRead(msg);
	}

	@Override
	public void exceptionCaught(ChannelHandlerContext ctx, Throwable cause) {
		ChannelOperations<?, ?> channelOps = ChannelOperations.get(ctx.channel());
		if (channelOps instanceof HttpServerOperations) {
			HttpServerOperations ops = (HttpServerOperations) channelOps;
			// Always take the remote address from the operations in order to consider proxy information
			recordException(ops, uriTagValue == null ? ops.path : uriTagValue.apply(ops.path));
		}

		ctx.fireExceptionCaught(cause);
	}

	protected abstract HttpServerMetricsRecorder recorder();

	protected void recordException(HttpServerOperations ops, String path) {
		// Always take the remote address from the operations in order to consider proxy information
		recorder().incrementErrorsCount(ops.remoteAddress(), path);
	}

	protected void recordRead(HttpServerOperations ops, String path, String method) {
		recorder().recordDataReceivedTime(path, method, Duration.ofNanos(System.nanoTime() - dataReceivedTime));

		// Always take the remote address from the operations in order to consider proxy information
		recorder().recordDataReceived(ops.remoteAddress(), path, dataReceived);
	}

	protected void recordWrite(HttpServerOperations ops, String path, String method, String status) {
		Duration dataSentTimeDuration = Duration.ofNanos(System.nanoTime() - dataSentTime);
		recorder().recordDataSentTime(path, method, status, dataSentTimeDuration);

		if (dataReceivedTime != 0) {
			recorder().recordResponseTime(path, method, status, Duration.ofNanos(System.nanoTime() - dataReceivedTime));
		}
		else {
			recorder().recordResponseTime(path, method, status, dataSentTimeDuration);
		}

		// Always take the remote address from the operations in order to consider proxy information
		recorder().recordDataSent(ops.remoteAddress(), path, dataSent);
	}

	protected void recordActiveConnection(HttpServerOperations ops) {
		recorder().recordServerConnectionActive(ops.hostAddress());
	}

	protected void recordInactiveConnection(HttpServerOperations ops) {
		recorder().recordServerConnectionInactive(ops.hostAddress());
	}
<<<<<<< HEAD

	protected void startRead(HttpServerOperations ops, String path, String method) {
		dataReceivedTime = System.nanoTime();
	}

	protected void startWrite(HttpServerOperations ops, String path, String method, String status) {
		dataSentTime = System.nanoTime();
	}
=======
>>>>>>> 319388e9
}<|MERGE_RESOLUTION|>--- conflicted
+++ resolved
@@ -132,15 +132,11 @@
 			ChannelOperations<?, ?> channelOps = ChannelOperations.get(ctx.channel());
 			if (channelOps instanceof HttpServerOperations) {
 				HttpServerOperations ops = (HttpServerOperations) channelOps;
-<<<<<<< HEAD
-				recordActiveConnection(ops);
-				startRead(ops, uriTagValue == null ? ops.path : uriTagValue.apply(ops.path), ops.method().name());
-=======
 				if (!ops.isHttp2()) {
 					// This metric is not applicable for HTTP/2
 					recordActiveConnection(ops);
 				}
->>>>>>> 319388e9
+				startRead(ops, uriTagValue == null ? ops.path : uriTagValue.apply(ops.path), ops.method().name());
 			}
 		}
 
@@ -212,7 +208,6 @@
 	protected void recordInactiveConnection(HttpServerOperations ops) {
 		recorder().recordServerConnectionInactive(ops.hostAddress());
 	}
-<<<<<<< HEAD
 
 	protected void startRead(HttpServerOperations ops, String path, String method) {
 		dataReceivedTime = System.nanoTime();
@@ -221,6 +216,4 @@
 	protected void startWrite(HttpServerOperations ops, String path, String method, String status) {
 		dataSentTime = System.nanoTime();
 	}
-=======
->>>>>>> 319388e9
 }