/*
 * Copyright (c) 2021-2022 VMware, Inc. or its affiliates, All Rights Reserved.
 *
 * Licensed under the Apache License, Version 2.0 (the "License");
 * you may not use this file except in compliance with the License.
 * You may obtain a copy of the License at
 *
 *   https://www.apache.org/licenses/LICENSE-2.0
 *
 * Unless required by applicable law or agreed to in writing, software
 * distributed under the License is distributed on an "AS IS" BASIS,
 * WITHOUT WARRANTIES OR CONDITIONS OF ANY KIND, either express or implied.
 * See the License for the specific language governing permissions and
 * limitations under the License.
 */
package reactor.netty.http.server;

import io.netty.buffer.ByteBuf;
import io.netty.buffer.ByteBufHolder;
import io.netty.channel.ChannelDuplexHandler;
import io.netty.channel.ChannelHandlerContext;
import io.netty.channel.ChannelPromise;
import io.netty.handler.codec.http.HttpRequest;
import io.netty.handler.codec.http.HttpResponse;
import io.netty.handler.codec.http.HttpResponseStatus;
import io.netty.handler.codec.http.LastHttpContent;
import io.netty.handler.codec.http2.Http2StreamChannel;
import reactor.netty.channel.ChannelOperations;
import reactor.util.Logger;
import reactor.util.Loggers;
import reactor.util.annotation.Nullable;

import java.time.Duration;
import java.util.function.Function;

/**
 * @author Violeta Georgieva
 * @since 1.0.8
 */
abstract class AbstractHttpServerMetricsHandler extends ChannelDuplexHandler {

	private static final Logger log = Loggers.getLogger(AbstractHttpServerMetricsHandler.class);

	long dataReceived;

	long dataSent;


	long dataReceivedTime;

	long dataSentTime;


	final Function<String, String> uriTagValue;

	protected AbstractHttpServerMetricsHandler(@Nullable Function<String, String> uriTagValue) {
		this.uriTagValue = uriTagValue;
	}

	protected AbstractHttpServerMetricsHandler(AbstractHttpServerMetricsHandler copy) {
		this.dataReceived = copy.dataReceived;
		this.dataReceivedTime = copy.dataReceivedTime;
		this.dataSent = copy.dataSent;
		this.dataSentTime = copy.dataSentTime;
		this.uriTagValue = copy.uriTagValue;
	}

	@Override
	public void channelActive(ChannelHandlerContext ctx) {
		// For custom user recorders, we don't propagate the channelActive event, because this will be done
		// by the ChannelMetricsHandler itself. ChannelMetricsHandler is only present when the recorder is
		// not our MicrometerHttpServerMetricsRecorder. See HttpServerConfig class.
		if (!(ctx.channel() instanceof Http2StreamChannel) && recorder() instanceof MicrometerHttpServerMetricsRecorder) {
			try {
				recorder().recordServerConnectionOpened(ctx.channel().localAddress());
			}
			catch (RuntimeException e) {
				log.warn("Exception caught while recording metrics.", e);
				// Allow request-response exchange to continue, unaffected by metrics problem
			}
		}
		ctx.fireChannelActive();
	}

	@Override
	public void channelInactive(ChannelHandlerContext ctx) {
		if (!(ctx.channel() instanceof Http2StreamChannel) && recorder() instanceof MicrometerHttpServerMetricsRecorder) {
			try {
				recorder().recordServerConnectionClosed(ctx.channel().localAddress());
			}
			catch (RuntimeException e) {
				log.warn("Exception caught while recording metrics.", e);
				// Allow request-response exchange to continue, unaffected by metrics problem
			}
		}
		ctx.fireChannelInactive();
	}

	@Override
	@SuppressWarnings("FutureReturnValueIgnored")
	public void write(ChannelHandlerContext ctx, Object msg, ChannelPromise promise) {
		try {
			if (msg instanceof HttpResponse) {
				if (((HttpResponse) msg).status().equals(HttpResponseStatus.CONTINUE)) {
					return;
				}

				dataSentTime = System.nanoTime();
			}

<<<<<<< HEAD
			ChannelOperations<?, ?> channelOps = ChannelOperations.get(ctx.channel());
			if (channelOps instanceof HttpServerOperations) {
				HttpServerOperations ops = (HttpServerOperations) channelOps;
				startWrite(ops, uriTagValue == null ? ops.path : uriTagValue.apply(ops.path),
						ops.method().name(), ops.status().codeAsText().toString());
			}
		}
=======
			dataSent += extractProcessedDataFromBuffer(msg);

			if (msg instanceof LastHttpContent) {
				promise.addListener(future -> {
					try {
						ChannelOperations<?, ?> channelOps = ChannelOperations.get(ctx.channel());
						if (channelOps instanceof HttpServerOperations) {
							HttpServerOperations ops = (HttpServerOperations) channelOps;
							recordWrite(ops, uriTagValue == null ? ops.path : uriTagValue.apply(ops.path),
									ops.method().name(), ops.status().codeAsText().toString());
							if (!ops.isHttp2() && ops.hostAddress() != null) {
								// This metric is not applicable for HTTP/2
								// ops.hostAddress() == null when request decoding failed, in this case
								// we do not report active connection, so we do not report inactive connection
								recordInactiveConnection(ops);
							}
						}
					}
					catch (RuntimeException e) {
						log.warn("Exception caught while recording metrics.", e);
						// Allow request-response exchange to continue, unaffected by metrics problem
					}
>>>>>>> 86cb1db6

					dataSent = 0;
				});
			}
		}
		catch (RuntimeException e) {
			log.warn("Exception caught while recording metrics.", e);
			// Allow request-response exchange to continue, unaffected by metrics problem
		}
		finally {
			//"FutureReturnValueIgnored" this is deliberate
			ctx.write(msg, promise);
		}
	}

	@Override
	public void channelRead(ChannelHandlerContext ctx, Object msg) {
		try {
			if (msg instanceof HttpRequest) {
				dataReceivedTime = System.nanoTime();
				ChannelOperations<?, ?> channelOps = ChannelOperations.get(ctx.channel());
				if (channelOps instanceof HttpServerOperations) {
					HttpServerOperations ops = (HttpServerOperations) channelOps;
					if (!ops.isHttp2()) {
						// This metric is not applicable for HTTP/2
						recordActiveConnection(ops);
					}
				}
			}

			dataReceived += extractProcessedDataFromBuffer(msg);

<<<<<<< HEAD
		//"FutureReturnValueIgnored" this is deliberate
		ctx.write(msg, promise);
	}

	@Override
	public void channelRead(ChannelHandlerContext ctx, Object msg) {
		if (msg instanceof HttpRequest) {
			ChannelOperations<?, ?> channelOps = ChannelOperations.get(ctx.channel());
			if (channelOps instanceof HttpServerOperations) {
				HttpServerOperations ops = (HttpServerOperations) channelOps;
				if (!ops.isHttp2()) {
					// This metric is not applicable for HTTP/2
					recordActiveConnection(ops);
				}
				startRead(ops, uriTagValue == null ? ops.path : uriTagValue.apply(ops.path), ops.method().name());
			}
		}
=======
			if (msg instanceof LastHttpContent) {
				ChannelOperations<?, ?> channelOps = ChannelOperations.get(ctx.channel());
				if (channelOps instanceof HttpServerOperations) {
					HttpServerOperations ops = (HttpServerOperations) channelOps;
					recordRead(ops, uriTagValue == null ? ops.path : uriTagValue.apply(ops.path), ops.method().name());
				}
>>>>>>> 86cb1db6

				dataReceived = 0;
			}
		}
		catch (RuntimeException e) {
			log.warn("Exception caught while recording metrics.", e);
			// Allow request-response exchange to continue, unaffected by metrics problem
		}

		ctx.fireChannelRead(msg);
	}

	@Override
	public void exceptionCaught(ChannelHandlerContext ctx, Throwable cause) {
		try {
			ChannelOperations<?, ?> channelOps = ChannelOperations.get(ctx.channel());
			if (channelOps instanceof HttpServerOperations) {
				HttpServerOperations ops = (HttpServerOperations) channelOps;
				// Always take the remote address from the operations in order to consider proxy information
				recordException(ops, uriTagValue == null ? ops.path : uriTagValue.apply(ops.path));
			}
		}
		catch (RuntimeException e) {
			log.warn("Exception caught while recording metrics.", e);
			// Allow request-response exchange to continue, unaffected by metrics problem
		}

		ctx.fireExceptionCaught(cause);
	}

	protected abstract HttpServerMetricsRecorder recorder();

	private long extractProcessedDataFromBuffer(Object msg) {
		if (msg instanceof ByteBufHolder) {
			return ((ByteBufHolder) msg).content().readableBytes();
		}
		else if (msg instanceof ByteBuf) {
			return ((ByteBuf) msg).readableBytes();
		}
		return 0;
	}

	protected void recordException(HttpServerOperations ops, String path) {
		// Always take the remote address from the operations in order to consider proxy information
		recorder().incrementErrorsCount(ops.remoteAddress(), path);
	}

	protected void recordRead(HttpServerOperations ops, String path, String method) {
		recorder().recordDataReceivedTime(path, method, Duration.ofNanos(System.nanoTime() - dataReceivedTime));

		// Always take the remote address from the operations in order to consider proxy information
		recorder().recordDataReceived(ops.remoteAddress(), path, dataReceived);
	}

	protected void recordWrite(HttpServerOperations ops, String path, String method, String status) {
		Duration dataSentTimeDuration = Duration.ofNanos(System.nanoTime() - dataSentTime);
		recorder().recordDataSentTime(path, method, status, dataSentTimeDuration);

		if (dataReceivedTime != 0) {
			recorder().recordResponseTime(path, method, status, Duration.ofNanos(System.nanoTime() - dataReceivedTime));
		}
		else {
			recorder().recordResponseTime(path, method, status, dataSentTimeDuration);
		}

		// Always take the remote address from the operations in order to consider proxy information
		recorder().recordDataSent(ops.remoteAddress(), path, dataSent);
	}

	protected void recordActiveConnection(HttpServerOperations ops) {
		recorder().recordServerConnectionActive(ops.hostAddress());
	}

	protected void recordInactiveConnection(HttpServerOperations ops) {
		recorder().recordServerConnectionInactive(ops.hostAddress());
	}

	protected void startRead(HttpServerOperations ops, String path, String method) {
		dataReceivedTime = System.nanoTime();
	}

	protected void startWrite(HttpServerOperations ops, String path, String method, String status) {
		dataSentTime = System.nanoTime();
	}
}<|MERGE_RESOLUTION|>--- conflicted
+++ resolved
@@ -102,21 +102,19 @@
 		try {
 			if (msg instanceof HttpResponse) {
 				if (((HttpResponse) msg).status().equals(HttpResponseStatus.CONTINUE)) {
+					//"FutureReturnValueIgnored" this is deliberate
+					ctx.write(msg, promise);
 					return;
 				}
 
-				dataSentTime = System.nanoTime();
-			}
-
-<<<<<<< HEAD
-			ChannelOperations<?, ?> channelOps = ChannelOperations.get(ctx.channel());
-			if (channelOps instanceof HttpServerOperations) {
-				HttpServerOperations ops = (HttpServerOperations) channelOps;
-				startWrite(ops, uriTagValue == null ? ops.path : uriTagValue.apply(ops.path),
-						ops.method().name(), ops.status().codeAsText().toString());
-			}
-		}
-=======
+				ChannelOperations<?, ?> channelOps = ChannelOperations.get(ctx.channel());
+				if (channelOps instanceof HttpServerOperations) {
+					HttpServerOperations ops = (HttpServerOperations) channelOps;
+					startWrite(ops, uriTagValue == null ? ops.path : uriTagValue.apply(ops.path),
+							ops.method().name(), ops.status().codeAsText().toString());
+				}
+			}
+
 			dataSent += extractProcessedDataFromBuffer(msg);
 
 			if (msg instanceof LastHttpContent) {
@@ -139,7 +137,6 @@
 						log.warn("Exception caught while recording metrics.", e);
 						// Allow request-response exchange to continue, unaffected by metrics problem
 					}
->>>>>>> 86cb1db6
 
 					dataSent = 0;
 				});
@@ -159,7 +156,6 @@
 	public void channelRead(ChannelHandlerContext ctx, Object msg) {
 		try {
 			if (msg instanceof HttpRequest) {
-				dataReceivedTime = System.nanoTime();
 				ChannelOperations<?, ?> channelOps = ChannelOperations.get(ctx.channel());
 				if (channelOps instanceof HttpServerOperations) {
 					HttpServerOperations ops = (HttpServerOperations) channelOps;
@@ -167,37 +163,18 @@
 						// This metric is not applicable for HTTP/2
 						recordActiveConnection(ops);
 					}
+					startRead(ops, uriTagValue == null ? ops.path : uriTagValue.apply(ops.path), ops.method().name());
 				}
 			}
 
 			dataReceived += extractProcessedDataFromBuffer(msg);
 
-<<<<<<< HEAD
-		//"FutureReturnValueIgnored" this is deliberate
-		ctx.write(msg, promise);
-	}
-
-	@Override
-	public void channelRead(ChannelHandlerContext ctx, Object msg) {
-		if (msg instanceof HttpRequest) {
-			ChannelOperations<?, ?> channelOps = ChannelOperations.get(ctx.channel());
-			if (channelOps instanceof HttpServerOperations) {
-				HttpServerOperations ops = (HttpServerOperations) channelOps;
-				if (!ops.isHttp2()) {
-					// This metric is not applicable for HTTP/2
-					recordActiveConnection(ops);
-				}
-				startRead(ops, uriTagValue == null ? ops.path : uriTagValue.apply(ops.path), ops.method().name());
-			}
-		}
-=======
 			if (msg instanceof LastHttpContent) {
 				ChannelOperations<?, ?> channelOps = ChannelOperations.get(ctx.channel());
 				if (channelOps instanceof HttpServerOperations) {
 					HttpServerOperations ops = (HttpServerOperations) channelOps;
 					recordRead(ops, uriTagValue == null ? ops.path : uriTagValue.apply(ops.path), ops.method().name());
 				}
->>>>>>> 86cb1db6
 
 				dataReceived = 0;
 			}
@@ -228,8 +205,6 @@
 		ctx.fireExceptionCaught(cause);
 	}
 
-	protected abstract HttpServerMetricsRecorder recorder();
-
 	private long extractProcessedDataFromBuffer(Object msg) {
 		if (msg instanceof ByteBufHolder) {
 			return ((ByteBufHolder) msg).content().readableBytes();
@@ -240,6 +215,8 @@
 		return 0;
 	}
 
+	protected abstract HttpServerMetricsRecorder recorder();
+
 	protected void recordException(HttpServerOperations ops, String path) {
 		// Always take the remote address from the operations in order to consider proxy information
 		recorder().incrementErrorsCount(ops.remoteAddress(), path);
