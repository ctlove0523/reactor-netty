/*
 * Copyright (c) 2020-2023 VMware, Inc. or its affiliates, All Rights Reserved.
 *
 * Licensed under the Apache License, Version 2.0 (the "License");
 * you may not use this file except in compliance with the License.
 * You may obtain a copy of the License at
 *
 *   https://www.apache.org/licenses/LICENSE-2.0
 *
 * Unless required by applicable law or agreed to in writing, software
 * distributed under the License is distributed on an "AS IS" BASIS,
 * WITHOUT WARRANTIES OR CONDITIONS OF ANY KIND, either express or implied.
 * See the License for the specific language governing permissions and
 * limitations under the License.
 */
package reactor.netty.http.server;

import io.netty.channel.Channel;
import io.netty.channel.ChannelHandler;
import io.netty.channel.ChannelHandlerAdapter;
import io.netty.channel.ChannelHandlerContext;
import io.netty.channel.ChannelInitializer;
import io.netty.channel.ChannelOption;
import io.netty.channel.ChannelPipeline;
import io.netty.channel.ChannelPromise;
import io.netty.handler.codec.haproxy.HAProxyMessageDecoder;
import io.netty.handler.codec.http.HttpHeaderNames;
import io.netty.handler.codec.http.HttpObject;
import io.netty.handler.codec.http.HttpRequest;
import io.netty.handler.codec.http.HttpServerCodec;
import io.netty.handler.codec.http.HttpServerUpgradeHandler;
import io.netty.handler.codec.http.cookie.ServerCookieDecoder;
import io.netty.handler.codec.http.cookie.ServerCookieEncoder;
import io.netty.handler.codec.http2.CleartextHttp2ServerUpgradeHandler;
import io.netty.handler.codec.http2.Http2CodecUtil;
import io.netty.handler.codec.http2.Http2ConnectionAdapter;
import io.netty.handler.codec.http2.Http2FrameCodec;
import io.netty.handler.codec.http2.Http2FrameCodecBuilder;
import io.netty.handler.codec.http2.Http2FrameLogger;
import io.netty.handler.codec.http2.Http2MultiplexHandler;
import io.netty.handler.codec.http2.Http2ServerUpgradeCodec;
import io.netty.handler.codec.http2.Http2Settings;
import io.netty.handler.codec.http2.Http2Stream;
import io.netty.handler.codec.http2.Http2StreamFrameToHttpObjectCodec;
import io.netty.handler.logging.LogLevel;
import io.netty.handler.logging.LoggingHandler;
import io.netty.handler.ssl.ApplicationProtocolNames;
import io.netty.handler.ssl.ApplicationProtocolNegotiationHandler;
import io.netty.handler.timeout.ReadTimeoutHandler;
import io.netty.util.AsciiString;
import reactor.core.publisher.Mono;
import reactor.netty.ChannelPipelineConfigurer;
import reactor.netty.Connection;
import reactor.netty.ConnectionObserver;
import reactor.netty.NettyPipeline;
import reactor.netty.ReactorNetty;
import reactor.netty.channel.AbstractChannelMetricsHandler;
import reactor.netty.channel.ChannelMetricsRecorder;
import reactor.netty.channel.ChannelOperations;
import reactor.netty.http.Http2SettingsSpec;
import reactor.netty.http.HttpProtocol;
import reactor.netty.http.HttpResources;
import reactor.netty.http.logging.HttpMessageLogFactory;
import reactor.netty.http.logging.ReactorNettyHttpMessageLogFactory;
import reactor.netty.http.server.logging.AccessLog;
import reactor.netty.http.server.logging.AccessLogArgProvider;
import reactor.netty.http.server.logging.AccessLogHandlerFactory;
import reactor.netty.resources.LoopResources;
import reactor.netty.tcp.SslProvider;
import reactor.netty.transport.ServerTransportConfig;
import reactor.netty.transport.logging.AdvancedByteBufFormat;
import reactor.util.Logger;
import reactor.util.Loggers;
import reactor.util.annotation.Nullable;

import java.net.SocketAddress;
import java.nio.charset.Charset;
import java.time.Duration;
import java.util.List;
import java.util.Map;
import java.util.concurrent.Future;
import java.util.concurrent.TimeUnit;
import java.util.function.BiFunction;
import java.util.function.BiPredicate;
import java.util.function.Function;
import java.util.function.Supplier;

import static reactor.netty.ReactorNetty.ACCESS_LOG_ENABLED;
import static reactor.netty.ReactorNetty.format;
import static reactor.netty.http.server.HttpServerFormDecoderProvider.DEFAULT_FORM_DECODER_SPEC;

/**
 * Encapsulate all necessary configuration for HTTP server transport. The public API is read-only.
 *
 * @author Stephane Maldini
 * @author Violeta Georgieva
 * @author Andrey Shlykov
 */
public final class HttpServerConfig extends ServerTransportConfig<HttpServerConfig> {

	/**
	 * Return the configured compression predicate or null.
	 *
	 * @return the configured compression predicate or null
	 */
	@Nullable
	public BiPredicate<HttpServerRequest, HttpServerResponse> compressPredicate() {
		return compressPredicate;
	}

	/**
	 * Return the configured {@link ServerCookieDecoder} or the default {@link ServerCookieDecoder#STRICT}.
	 *
	 * @return the configured {@link ServerCookieDecoder} or the default {@link ServerCookieDecoder#STRICT}
	 * @deprecated as of 1.1.0. This will be removed in 2.0.0 as Netty 5 supports only strict validation.
	 */
	@Deprecated
	public ServerCookieDecoder cookieDecoder() {
		return cookieDecoder;
	}

	/**
	 * Return the configured {@link ServerCookieEncoder} or the default {@link ServerCookieEncoder#STRICT}.
	 *
	 * @return the configured {@link ServerCookieEncoder} or the default {@link ServerCookieEncoder#STRICT}
	 * @deprecated as of 1.1.0. This will be removed in 2.0.0 as Netty 5 supports only strict validation.
	 */
	@Deprecated
	public ServerCookieEncoder cookieEncoder() {
		return cookieEncoder;
	}

	/**
	 * Return the configured HTTP request decoder options or the default.
	 *
	 * @return the configured HTTP request decoder options or the default
	 */
	public HttpRequestDecoderSpec decoder() {
		return decoder;
	}

	/**
	 * Return the configured HTTP form decoder or the default.
	 *
	 * @return the configured HTTP form decoder or the default
	 * @since 1.0.11
	 */
	public HttpServerFormDecoderProvider formDecoderProvider() {
		return formDecoderProvider;
	}

	/**
	 * Return the HTTP/2 configuration.
	 *
	 * @return the HTTP/2 configuration
	 */
	public Http2SettingsSpec http2SettingsSpec() {
		return http2Settings;
	}

	/**
	 * Return the configured idle timeout for the connection when it is waiting for an HTTP request or null.
	 *
	 * @return the configured idle timeout for the connection when it is waiting for an HTTP request or null
	 */
	@Nullable
	public Duration idleTimeout() {
		return idleTimeout;
	}

	/**
	 * Returns whether that {@link HttpServer} supports the {@code "Forwarded"} and {@code "X-Forwarded-*"}
	 * HTTP request headers for deriving information about the connection.
	 *
	 * @return true if that {@link HttpServer} supports the {@code "Forwarded"} and {@code "X-Forwarded-*"}
	 * HTTP request headers for deriving information about the connection
	 */
	public boolean isForwarded() {
		return forwardedHeaderHandler != null;
	}

	/**
	 * Returns true if that {@link HttpServer} secured via SSL transport.
	 *
	 * @return true if that {@link HttpServer} secured via SSL transport
	 */
	public boolean isSecure() {
		return sslProvider != null;
	}

	/**
	 * The configured maximum number of HTTP/1.1 requests which can be served until the connection is closed by the server.
	 *
	 * @return the configured maximum number of HTTP/1.1 requests which can be served until the connection is closed by the server.
	 * @since 1.0.13
	 * @see HttpServer#maxKeepAliveRequests(int)
	 */
	public int maxKeepAliveRequests() {
		return maxKeepAliveRequests;
	}

	/**
	 * Compression is performed once response size exceeds the minimum compression size in bytes.
	 *
	 * @return the minimum compression size in bytes
	 */
	public int minCompressionSize() {
		return minCompressionSize;
	}

	/**
	 * Return the HTTP protocol to support. Default is {@link HttpProtocol#HTTP11}.
	 *
	 * @return the HTTP protocol to support
	 */
	public HttpProtocol[] protocols() {
		return protocols;
	}

	/**
	 * Return the supported type for the {@code "HAProxy proxy protocol"}.
	 * The default is {@link ProxyProtocolSupportType#OFF}.
	 *
	 * @return the supported type for the {@code "HAProxy proxy protocol"}
	 */
	public ProxyProtocolSupportType proxyProtocolSupportType() {
		return proxyProtocolSupportType;
	}

	/**
	 * Return the configured read timeout for the request or null.
	 *
	 * @return the configured read timeout for the request or null
	 * @since 1.1.9
	 */
	@Nullable
	public Duration readTimeout() {
		return readTimeout;
	}

	/**
	 * Returns true if that {@link HttpServer} will redirect HTTP to HTTPS by changing
	 * the scheme only but otherwise leaving the port the same when SSL is enabled.
	 * This configuration is applicable only for HTTP/1.x.
	 *
	 * @return true if that {@link HttpServer} will redirect HTTP to HTTPS by changing
	 * the scheme only but otherwise leaving the port the same when SSL is enabled.
	 * This configuration is applicable only for HTTP/1.x.
	 */
	public boolean redirectHttpToHttps() {
		return redirectHttpToHttps;
	}

	/**
	 * Return the configured request timeout for the request or null.
	 *
	 * @return the configured request timeout for the request or null
	 * @since 1.1.9
	 */
	@Nullable
	public Duration requestTimeout() {
		return requestTimeout;
	}

	/**
	 * Returns the current {@link SslProvider} if that {@link HttpServer} secured via SSL
	 * transport or null.
	 *
	 * @return the current {@link SslProvider} if that {@link HttpServer} secured via SSL
	 * transport or null
	 */
	@Nullable
	public SslProvider sslProvider() {
		return sslProvider;
	}

	/**
	 * Returns the configured function that receives the actual uri and returns the uri tag value
	 * that will be used for the metrics with {@link reactor.netty.Metrics#URI} tag.
	 *
	 * @return the configured function that receives the actual uri and returns the uri tag value
	 * that will be used for the metrics with {@link reactor.netty.Metrics#URI} tag
	 */
	@Nullable
	public Function<String, String> uriTagValue() {
		return uriTagValue;
	}


	// Protected/Package private write API

	boolean                                                 accessLogEnabled;
	Function<AccessLogArgProvider, AccessLog>               accessLog;
	BiPredicate<HttpServerRequest, HttpServerResponse>      compressPredicate;
	ServerCookieDecoder                                     cookieDecoder;
	ServerCookieEncoder                                     cookieEncoder;
	HttpRequestDecoderSpec                                  decoder;
	HttpServerFormDecoderProvider                           formDecoderProvider;
	BiFunction<ConnectionInfo, HttpRequest, ConnectionInfo> forwardedHeaderHandler;
	Http2SettingsSpec                                       http2Settings;
	HttpMessageLogFactory                                   httpMessageLogFactory;
	Duration                                                idleTimeout;
	BiFunction<? super Mono<Void>, ? super Connection, ? extends Mono<Void>>
	                                                        mapHandle;
	int                                                     maxKeepAliveRequests;
	Function<String, String>                                methodTagValue;
	int                                                     minCompressionSize;
	HttpProtocol[]                                          protocols;
	int                                                     _protocols;
	ProxyProtocolSupportType                                proxyProtocolSupportType;
	Duration                                                readTimeout;
	boolean                                                 redirectHttpToHttps;
	Duration                                                requestTimeout;
	SslProvider                                             sslProvider;
	Function<String, String>                                uriTagValue;

	HttpServerConfig(Map<ChannelOption<?>, ?> options, Map<ChannelOption<?>, ?> childOptions, Supplier<? extends SocketAddress> localAddress) {
		super(options, childOptions, localAddress);
		this.cookieDecoder = ServerCookieDecoder.STRICT;
		this.cookieEncoder = ServerCookieEncoder.STRICT;
		this.decoder = new HttpRequestDecoderSpec();
		this.formDecoderProvider = DEFAULT_FORM_DECODER_SPEC;
		this.httpMessageLogFactory = ReactorNettyHttpMessageLogFactory.INSTANCE;
		this.maxKeepAliveRequests = -1;
		this.minCompressionSize = -1;
		this.protocols = new HttpProtocol[]{HttpProtocol.HTTP11};
		this._protocols = h11;
		this.proxyProtocolSupportType = ProxyProtocolSupportType.OFF;
		this.accessLogEnabled = ACCESS_LOG;
	}

	HttpServerConfig(HttpServerConfig parent) {
		super(parent);
		this.accessLogEnabled = parent.accessLogEnabled;
		this.accessLog = parent.accessLog;
		this.compressPredicate = parent.compressPredicate;
		this.cookieDecoder = parent.cookieDecoder;
		this.cookieEncoder = parent.cookieEncoder;
		this.decoder = parent.decoder;
		this.formDecoderProvider = parent.formDecoderProvider;
		this.forwardedHeaderHandler = parent.forwardedHeaderHandler;
		this.http2Settings = parent.http2Settings;
		this.httpMessageLogFactory = parent.httpMessageLogFactory;
		this.idleTimeout = parent.idleTimeout;
		this.mapHandle = parent.mapHandle;
		this.maxKeepAliveRequests = parent.maxKeepAliveRequests;
		this.methodTagValue = parent.methodTagValue;
		this.minCompressionSize = parent.minCompressionSize;
		this.protocols = parent.protocols;
		this._protocols = parent._protocols;
		this.proxyProtocolSupportType = parent.proxyProtocolSupportType;
		this.readTimeout = parent.readTimeout;
		this.redirectHttpToHttps = parent.redirectHttpToHttps;
		this.requestTimeout = parent.requestTimeout;
		this.sslProvider = parent.sslProvider;
		this.uriTagValue = parent.uriTagValue;
	}

	@Override
	protected LoggingHandler defaultLoggingHandler() {
		return LOGGING_HANDLER;
	}

	@Override
	protected LoopResources defaultLoopResources() {
		return HttpResources.get();
	}

	@Override
	protected ChannelMetricsRecorder defaultMetricsRecorder() {
		return MicrometerHttpServerMetricsRecorder.INSTANCE;
	}

	@Override
	protected ChannelPipelineConfigurer defaultOnChannelInit() {
		return super.defaultOnChannelInit()
		            .then(new HttpServerChannelInitializer(this));
	}

	@Override
	protected void loggingHandler(LoggingHandler loggingHandler) {
		super.loggingHandler(loggingHandler);
	}

	@Override
	protected void metricsRecorder(@Nullable Supplier<? extends ChannelMetricsRecorder> metricsRecorder) {
		super.metricsRecorder(metricsRecorder);
	}

	void protocols(HttpProtocol... protocols) {
		this.protocols = protocols;
		int _protocols = 0;

		for (HttpProtocol p : protocols) {
			if (p == HttpProtocol.HTTP11) {
				_protocols |= h11;
			}
			else if (p == HttpProtocol.H2) {
				_protocols |= h2;
			}
			else if (p == HttpProtocol.H2C) {
				_protocols |= h2c;
			}
		}
		this._protocols = _protocols;
	}

	static Http2Settings http2Settings(@Nullable Http2SettingsSpec http2Settings) {
		Http2Settings settings = Http2Settings.defaultSettings();

		if (http2Settings != null) {
			Long headerTableSize = http2Settings.headerTableSize();
			if (headerTableSize != null) {
				settings.headerTableSize(headerTableSize);
			}

			Integer initialWindowSize = http2Settings.initialWindowSize();
			if (initialWindowSize != null) {
				settings.initialWindowSize(initialWindowSize);
			}

			Long maxConcurrentStreams = http2Settings.maxConcurrentStreams();
			if (maxConcurrentStreams != null) {
				settings.maxConcurrentStreams(maxConcurrentStreams);
			}

			Integer maxFrameSize = http2Settings.maxFrameSize();
			if (maxFrameSize != null) {
				settings.maxFrameSize(maxFrameSize);
			}

			settings.maxHeaderListSize(http2Settings.maxHeaderListSize());

			Boolean pushEnabled = http2Settings.pushEnabled();
			if (pushEnabled != null) {
				settings.pushEnabled(pushEnabled);
			}
		}

		return settings;
	}

	static void addStreamHandlers(Channel ch,
			boolean accessLogEnabled,
			@Nullable Function<AccessLogArgProvider, AccessLog> accessLog,
			@Nullable BiPredicate<HttpServerRequest, HttpServerResponse> compressPredicate,
			ServerCookieDecoder decoder,
			ServerCookieEncoder encoder,
			HttpServerFormDecoderProvider formDecoderProvider,
			@Nullable BiFunction<ConnectionInfo, HttpRequest, ConnectionInfo> forwardedHeaderHandler,
			HttpMessageLogFactory httpMessageLogFactory,
			ConnectionObserver listener,
			@Nullable BiFunction<? super Mono<Void>, ? super Connection, ? extends Mono<Void>> mapHandle,
			@Nullable Function<String, String> methodTagValue,
			@Nullable ChannelMetricsRecorder metricsRecorder,
			int minCompressionSize,
			ChannelOperations.OnSetup opsFactory,
			@Nullable Duration readTimeout,
			@Nullable Duration requestTimeout,
			@Nullable Function<String, String> uriTagValue) {
		ChannelPipeline pipeline = ch.pipeline();
		if (accessLogEnabled) {
			pipeline.addLast(NettyPipeline.AccessLogHandler, AccessLogHandlerFactory.H2.create(accessLog));
		}
		pipeline.addLast(NettyPipeline.H2ToHttp11Codec, HTTP2_STREAM_FRAME_TO_HTTP_OBJECT)
		        .addLast(NettyPipeline.HttpTrafficHandler,
		                 new Http2StreamBridgeServerHandler(compressPredicate, decoder, encoder, formDecoderProvider,
		                         forwardedHeaderHandler, httpMessageLogFactory, listener, mapHandle,
		                         readTimeout, requestTimeout));

		boolean alwaysCompress = compressPredicate == null && minCompressionSize == 0;

		if (alwaysCompress) {
			pipeline.addLast(NettyPipeline.CompressionHandler, new SimpleCompressionHandler());
		}

		ChannelOperations.addReactiveBridge(ch, opsFactory, listener);

		if (metricsRecorder != null) {
			if (metricsRecorder instanceof HttpServerMetricsRecorder) {
				ChannelHandler handler;
				Channel parent = ch.parent();
				ChannelHandler existingHandler = parent.pipeline().get(NettyPipeline.HttpMetricsHandler);
				if (existingHandler != null) {
					// This use case can happen only in HTTP/2 clear text connection upgrade
					if (metricsRecorder instanceof MicrometerHttpServerMetricsRecorder) {
						parent.pipeline().replace(NettyPipeline.HttpMetricsHandler, NettyPipeline.ChannelMetricsHandler,
								new H2ChannelMetricsHandler(metricsRecorder));
					}
					else {
						parent.pipeline().remove(NettyPipeline.HttpMetricsHandler);
					}
					if (metricsRecorder instanceof MicrometerHttpServerMetricsRecorder) {
						handler = new MicrometerHttpServerMetricsHandler((MicrometerHttpServerMetricsHandler) existingHandler);
					}
					else if (metricsRecorder instanceof ContextAwareHttpServerMetricsRecorder) {
						handler = new ContextAwareHttpServerMetricsHandler((ContextAwareHttpServerMetricsHandler) existingHandler);
					}
					else {
						handler = new HttpServerMetricsHandler((HttpServerMetricsHandler) existingHandler);
					}
				}
				else {
<<<<<<< HEAD
					if (metricsRecorder instanceof MicrometerHttpServerMetricsRecorder) {
						handler = new MicrometerHttpServerMetricsHandler((MicrometerHttpServerMetricsRecorder) metricsRecorder, uriTagValue);
					}
					else if (metricsRecorder instanceof ContextAwareHttpServerMetricsRecorder) {
						handler = new ContextAwareHttpServerMetricsHandler((ContextAwareHttpServerMetricsRecorder) metricsRecorder, uriTagValue);
					}
					else {
						handler = new HttpServerMetricsHandler((HttpServerMetricsRecorder) metricsRecorder, uriTagValue);
					}
=======
					handler = metricsRecorder instanceof ContextAwareHttpServerMetricsRecorder ?
							new ContextAwareHttpServerMetricsHandler((ContextAwareHttpServerMetricsRecorder) metricsRecorder, methodTagValue, uriTagValue) :
							new HttpServerMetricsHandler((HttpServerMetricsRecorder) metricsRecorder, methodTagValue, uriTagValue);
>>>>>>> e4a486b9
				}
				pipeline.addBefore(NettyPipeline.ReactiveBridge, NettyPipeline.HttpMetricsHandler, handler);
			}
		}

		if (log.isDebugEnabled()) {
			log.debug(format(ch, "Initialized HTTP/2 stream pipeline {}"), pipeline);
		}
	}

	@Nullable
	static BiPredicate<HttpServerRequest, HttpServerResponse> compressPredicate(
			@Nullable BiPredicate<HttpServerRequest, HttpServerResponse> compressionPredicate,
			int minResponseSize) {

		if (minResponseSize <= 0) {
			return compressionPredicate;
		}

		BiPredicate<HttpServerRequest, HttpServerResponse> lengthPredicate =
				(req, res) -> {
					String length = res.responseHeaders()
					                   .get(HttpHeaderNames.CONTENT_LENGTH);

					if (length == null) {
						return true;
					}

					try {
						return Long.parseLong(length) >= minResponseSize;
					}
					catch (NumberFormatException nfe) {
						return true;
					}
				};

		if (compressionPredicate != null) {
			lengthPredicate = lengthPredicate.and(compressionPredicate);
		}
		return lengthPredicate;
	}

	static void configureH2Pipeline(ChannelPipeline p,
			boolean accessLogEnabled,
			@Nullable Function<AccessLogArgProvider, AccessLog> accessLog,
			@Nullable BiPredicate<HttpServerRequest, HttpServerResponse> compressPredicate,
			ServerCookieDecoder cookieDecoder,
			ServerCookieEncoder cookieEncoder,
			boolean enableGracefulShutdown,
			HttpServerFormDecoderProvider formDecoderProvider,
			@Nullable BiFunction<ConnectionInfo, HttpRequest, ConnectionInfo> forwardedHeaderHandler,
			@Nullable Http2SettingsSpec http2SettingsSpec,
			HttpMessageLogFactory httpMessageLogFactory,
			@Nullable Duration idleTimeout,
			ConnectionObserver listener,
			@Nullable BiFunction<? super Mono<Void>, ? super Connection, ? extends Mono<Void>> mapHandle,
			@Nullable Function<String, String> methodTagValue,
			@Nullable ChannelMetricsRecorder metricsRecorder,
			int minCompressionSize,
			ChannelOperations.OnSetup opsFactory,
			@Nullable Duration readTimeout,
			@Nullable Duration requestTimeout,
			@Nullable Function<String, String> uriTagValue,
			boolean validate) {
		p.remove(NettyPipeline.ReactiveBridge);

		Http2FrameCodecBuilder http2FrameCodecBuilder =
				Http2FrameCodecBuilder.forServer()
				                      .validateHeaders(validate)
				                      .initialSettings(http2Settings(http2SettingsSpec));

		Long maxStreams = http2SettingsSpec != null ? http2SettingsSpec.maxStreams() : null;
		if (enableGracefulShutdown || maxStreams != null) {
			// 1. Configure the graceful shutdown with indefinite timeout as Reactor Netty controls the timeout
			// when disposeNow(timeout) is invoked
			// 2. When 'maxStreams' is configured, the graceful shutdown is enabled.
			// The graceful shutdown is configured with indefinite timeout because
			// the response time is controlled by the user and might be different
			// for the different requests.
			http2FrameCodecBuilder.gracefulShutdownTimeoutMillis(-1);
		}

		if (p.get(NettyPipeline.LoggingHandler) != null) {
			http2FrameCodecBuilder.frameLogger(new Http2FrameLogger(LogLevel.DEBUG,
					"reactor.netty.http.server.h2"));
		}

		Http2FrameCodec http2FrameCodec = http2FrameCodecBuilder.build();
		if (maxStreams != null) {
			http2FrameCodec.connection().addListener(new H2ConnectionListener(p.channel(), maxStreams));
		}
		p.addLast(NettyPipeline.HttpCodec, http2FrameCodec)
		 .addLast(NettyPipeline.H2MultiplexHandler,
		          new Http2MultiplexHandler(new H2Codec(accessLogEnabled, accessLog, compressPredicate, cookieDecoder,
		                  cookieEncoder, formDecoderProvider, forwardedHeaderHandler, httpMessageLogFactory, listener,
<<<<<<< HEAD
		                  mapHandle, metricsRecorder, minCompressionSize, opsFactory, readTimeout, requestTimeout, uriTagValue)));
=======
		                  mapHandle, methodTagValue, metricsRecorder, minCompressionSize, opsFactory, uriTagValue)));
>>>>>>> e4a486b9

		IdleTimeoutHandler.addIdleTimeoutHandler(p, idleTimeout);

		if (metricsRecorder != null) {
			if (metricsRecorder instanceof MicrometerHttpServerMetricsRecorder) {
				// For sake of performance, we can replace the ChannelMetricsHandler because the MicrometerHttpServerMetricsRecorder
				// is interested only in connections metrics .
				p.replace(NettyPipeline.ChannelMetricsHandler, NettyPipeline.ChannelMetricsHandler,
						new H2ChannelMetricsHandler(metricsRecorder));
			}
		}
	}

	@SuppressWarnings("deprecation")
	static void configureHttp11OrH2CleartextPipeline(ChannelPipeline p,
			boolean accessLogEnabled,
			@Nullable Function<AccessLogArgProvider, AccessLog> accessLog,
			@Nullable BiPredicate<HttpServerRequest, HttpServerResponse> compressPredicate,
			ServerCookieDecoder cookieDecoder,
			ServerCookieEncoder cookieEncoder,
			HttpRequestDecoderSpec decoder,
			boolean enableGracefulShutdown,
			HttpServerFormDecoderProvider formDecoderProvider,
			@Nullable BiFunction<ConnectionInfo, HttpRequest, ConnectionInfo> forwardedHeaderHandler,
			@Nullable Http2SettingsSpec http2SettingsSpec,
			HttpMessageLogFactory httpMessageLogFactory,
			@Nullable Duration idleTimeout,
			ConnectionObserver listener,
			@Nullable BiFunction<? super Mono<Void>, ? super Connection, ? extends Mono<Void>> mapHandle,
			int maxKeepAliveRequests,
			@Nullable Function<String, String> methodTagValue,
			@Nullable ChannelMetricsRecorder metricsRecorder,
			int minCompressionSize,
			ChannelOperations.OnSetup opsFactory,
			@Nullable Duration readTimeout,
			@Nullable Duration requestTimeout,
			@Nullable Function<String, String> uriTagValue) {
		HttpServerCodec httpServerCodec =
				new HttpServerCodec(decoder.maxInitialLineLength(), decoder.maxHeaderSize(),
						decoder.maxChunkSize(), decoder.validateHeaders(), decoder.initialBufferSize(),
						decoder.allowDuplicateContentLengths());

		Http11OrH2CleartextCodec upgrader = new Http11OrH2CleartextCodec(accessLogEnabled, accessLog, compressPredicate,
				cookieDecoder, cookieEncoder, p.get(NettyPipeline.LoggingHandler) != null, enableGracefulShutdown, formDecoderProvider,
<<<<<<< HEAD
				forwardedHeaderHandler, http2SettingsSpec, httpMessageLogFactory, listener, mapHandle, metricsRecorder,
				minCompressionSize, opsFactory, readTimeout, requestTimeout, uriTagValue, decoder.validateHeaders());
=======
				forwardedHeaderHandler, http2SettingsSpec, httpMessageLogFactory, listener, mapHandle, methodTagValue, metricsRecorder,
				minCompressionSize, opsFactory, uriTagValue, decoder.validateHeaders());
>>>>>>> e4a486b9

		ChannelHandler http2ServerHandler = new H2CleartextCodec(upgrader, http2SettingsSpec != null ? http2SettingsSpec.maxStreams() : null);

		HttpServerUpgradeHandler httpServerUpgradeHandler = readTimeout == null && requestTimeout == null ?
				new HttpServerUpgradeHandler(httpServerCodec, upgrader, decoder.h2cMaxContentLength()) :
				new ReactorNettyHttpServerUpgradeHandler(httpServerCodec, upgrader, decoder.h2cMaxContentLength(), readTimeout, requestTimeout);

		CleartextHttp2ServerUpgradeHandler h2cUpgradeHandler = new CleartextHttp2ServerUpgradeHandler(
				httpServerCodec, httpServerUpgradeHandler, http2ServerHandler);

		p.addBefore(NettyPipeline.ReactiveBridge,
		            NettyPipeline.H2CUpgradeHandler, h2cUpgradeHandler)
		 .addBefore(NettyPipeline.ReactiveBridge,
		            NettyPipeline.HttpTrafficHandler,
		            new HttpTrafficHandler(compressPredicate, cookieDecoder, cookieEncoder, formDecoderProvider,
		                    forwardedHeaderHandler, httpMessageLogFactory, idleTimeout, listener, mapHandle, maxKeepAliveRequests,
		                    readTimeout, requestTimeout));

		if (accessLogEnabled) {
			p.addAfter(NettyPipeline.HttpTrafficHandler, NettyPipeline.AccessLogHandler, AccessLogHandlerFactory.H1.create(accessLog));
		}

		boolean alwaysCompress = compressPredicate == null && minCompressionSize == 0;

		if (alwaysCompress) {
			p.addBefore(NettyPipeline.HttpTrafficHandler, NettyPipeline.CompressionHandler, new SimpleCompressionHandler());
		}

		if (metricsRecorder != null) {
			if (metricsRecorder instanceof HttpServerMetricsRecorder) {
<<<<<<< HEAD
				ChannelHandler handler;
				if (metricsRecorder instanceof MicrometerHttpServerMetricsRecorder) {
					handler = new MicrometerHttpServerMetricsHandler((MicrometerHttpServerMetricsRecorder) metricsRecorder, uriTagValue);
				}
				else if (metricsRecorder instanceof ContextAwareHttpServerMetricsRecorder) {
					handler = new ContextAwareHttpServerMetricsHandler((ContextAwareHttpServerMetricsRecorder) metricsRecorder, uriTagValue);
				}
				else {
					handler = new HttpServerMetricsHandler((HttpServerMetricsRecorder) metricsRecorder, uriTagValue);
				}
=======
				ChannelHandler handler = metricsRecorder instanceof ContextAwareHttpServerMetricsRecorder ?
						new ContextAwareHttpServerMetricsHandler((ContextAwareHttpServerMetricsRecorder) metricsRecorder, methodTagValue, uriTagValue) :
						new HttpServerMetricsHandler((HttpServerMetricsRecorder) metricsRecorder, methodTagValue, uriTagValue);
>>>>>>> e4a486b9
				p.addAfter(NettyPipeline.HttpTrafficHandler, NettyPipeline.HttpMetricsHandler, handler);
				if (metricsRecorder instanceof MicrometerHttpServerMetricsRecorder) {
					// For sake of performance, we can remove the ChannelMetricsHandler because the MicrometerHttpServerMetricsRecorder
					// does not implement metrics on TCP protocol level.
					p.remove(NettyPipeline.ChannelMetricsHandler);
				}
			}
		}
	}

	@SuppressWarnings("deprecation")
	static void configureHttp11Pipeline(ChannelPipeline p,
			boolean accessLogEnabled,
			@Nullable Function<AccessLogArgProvider, AccessLog> accessLog,
			@Nullable BiPredicate<HttpServerRequest, HttpServerResponse> compressPredicate,
			ServerCookieDecoder cookieDecoder,
			ServerCookieEncoder cookieEncoder,
			boolean channelOpened,
			HttpRequestDecoderSpec decoder,
			HttpServerFormDecoderProvider formDecoderProvider,
			@Nullable BiFunction<ConnectionInfo, HttpRequest, ConnectionInfo> forwardedHeaderHandler,
			HttpMessageLogFactory httpMessageLogFactory,
			@Nullable Duration idleTimeout,
			ConnectionObserver listener,
			@Nullable BiFunction<? super Mono<Void>, ? super Connection, ? extends Mono<Void>> mapHandle,
			int maxKeepAliveRequests,
			@Nullable Function<String, String> methodTagValue,
			@Nullable ChannelMetricsRecorder metricsRecorder,
			int minCompressionSize,
			@Nullable Duration readTimeout,
			@Nullable Duration requestTimeout,
			@Nullable Function<String, String> uriTagValue) {
		p.addBefore(NettyPipeline.ReactiveBridge,
		            NettyPipeline.HttpCodec,
		            new HttpServerCodec(decoder.maxInitialLineLength(), decoder.maxHeaderSize(),
		                    decoder.maxChunkSize(), decoder.validateHeaders(), decoder.initialBufferSize(),
		                    decoder.allowDuplicateContentLengths()))
		 .addBefore(NettyPipeline.ReactiveBridge,
		            NettyPipeline.HttpTrafficHandler,
		            new HttpTrafficHandler(compressPredicate, cookieDecoder, cookieEncoder, formDecoderProvider,
		                    forwardedHeaderHandler, httpMessageLogFactory, idleTimeout, listener, mapHandle, maxKeepAliveRequests,
		                    readTimeout, requestTimeout));

		if (accessLogEnabled) {
			p.addAfter(NettyPipeline.HttpTrafficHandler, NettyPipeline.AccessLogHandler, AccessLogHandlerFactory.H1.create(accessLog));
		}

		boolean alwaysCompress = compressPredicate == null && minCompressionSize == 0;

		if (alwaysCompress) {
			p.addBefore(NettyPipeline.HttpTrafficHandler, NettyPipeline.CompressionHandler, new SimpleCompressionHandler());
		}

		if (metricsRecorder != null) {
			if (metricsRecorder instanceof HttpServerMetricsRecorder) {
<<<<<<< HEAD
				AbstractHttpServerMetricsHandler handler;
				if (metricsRecorder instanceof MicrometerHttpServerMetricsRecorder) {
					handler = new MicrometerHttpServerMetricsHandler((MicrometerHttpServerMetricsRecorder) metricsRecorder, uriTagValue);
				}
				else if (metricsRecorder instanceof ContextAwareHttpServerMetricsRecorder) {
					handler = new ContextAwareHttpServerMetricsHandler((ContextAwareHttpServerMetricsRecorder) metricsRecorder, uriTagValue);
				}
				else {
					handler = new HttpServerMetricsHandler((HttpServerMetricsRecorder) metricsRecorder, uriTagValue);
				}
=======
				AbstractHttpServerMetricsHandler handler = metricsRecorder instanceof ContextAwareHttpServerMetricsRecorder ?
						new ContextAwareHttpServerMetricsHandler((ContextAwareHttpServerMetricsRecorder) metricsRecorder, methodTagValue, uriTagValue) :
						new HttpServerMetricsHandler((HttpServerMetricsRecorder) metricsRecorder, methodTagValue, uriTagValue);
>>>>>>> e4a486b9
				if (channelOpened) {
					handler.channelOpened = true;
				}
				p.addAfter(NettyPipeline.HttpTrafficHandler, NettyPipeline.HttpMetricsHandler, handler);
				if (metricsRecorder instanceof MicrometerHttpServerMetricsRecorder) {
					// For sake of performance, we can remove the ChannelMetricsHandler because the MicrometerHttpServerMetricsRecorder
					// does not implement metrics on TCP protocol level.
					p.remove(NettyPipeline.ChannelMetricsHandler);
				}
			}
		}
	}

	static final boolean ACCESS_LOG = Boolean.parseBoolean(System.getProperty(ACCESS_LOG_ENABLED, "false"));

	static final int h2 = 0b010;

	static final int h2c = 0b001;

	static final int h11 = 0b100;

	static final int h11orH2 = h11 | h2;

	static final int h11orH2C = h11 | h2c;

	static final Http2StreamFrameToHttpObjectCodec HTTP2_STREAM_FRAME_TO_HTTP_OBJECT =
			new Http2StreamFrameToHttpObjectCodec(true);

	static final Logger log = Loggers.getLogger(HttpServerConfig.class);

	static final LoggingHandler LOGGING_HANDLER =
			AdvancedByteBufFormat.HEX_DUMP
					.toLoggingHandler(HttpServer.class.getName(), LogLevel.DEBUG, Charset.defaultCharset());

	/**
	 * Default value whether the SSL debugging on the server side will be enabled/disabled,
	 * fallback to SSL debugging disabled.
	 */
	static final boolean SSL_DEBUG = Boolean.parseBoolean(System.getProperty(ReactorNetty.SSL_SERVER_DEBUG, "false"));

	static final class H2ChannelMetricsHandler extends AbstractChannelMetricsHandler {

		final ChannelMetricsRecorder recorder;

		H2ChannelMetricsHandler(ChannelMetricsRecorder recorder) {
			super(null, true);
			this.recorder = recorder;
		}

		@Override
		public void channelRead(ChannelHandlerContext ctx, Object msg) {
			ctx.fireChannelRead(msg);
		}

		@Override
		public void channelRegistered(ChannelHandlerContext ctx) {
			ctx.fireChannelRegistered();
		}

		@Override
		public ChannelHandler connectMetricsHandler() {
			return null;
		}

		@Override
		public ChannelHandler tlsMetricsHandler() {
			return null;
		}

		@Override
		public void exceptionCaught(ChannelHandlerContext ctx, Throwable cause) {
			ctx.fireExceptionCaught(cause);
		}

		@Override
		public ChannelMetricsRecorder recorder() {
			return recorder;
		}

		@Override
		@SuppressWarnings("FutureReturnValueIgnored")
		public void write(ChannelHandlerContext ctx, Object msg, ChannelPromise promise) {
			//"FutureReturnValueIgnored" this is deliberate
			ctx.write(msg, promise);
		}
	}

	static final class H2CleartextCodec extends ChannelHandlerAdapter {

		final Http11OrH2CleartextCodec upgrader;
		final boolean addHttp2FrameCodec;
		final boolean removeMetricsHandler;
		final Long maxStreams;

		/**
		 * Used when full H2 preface is received.
		 */
		H2CleartextCodec(Http11OrH2CleartextCodec upgrader, @Nullable Long maxStreams) {
			this(upgrader, true, true, maxStreams);
		}

		/**
		 * Used when upgrading from HTTP/1.1 to H2. When an upgrade happens {@link Http2FrameCodec}
		 * is added by {@link Http2ServerUpgradeCodec}
		 */
		H2CleartextCodec(Http11OrH2CleartextCodec upgrader, boolean addHttp2FrameCodec, boolean removeMetricsHandler,
				@Nullable Long maxStreams) {
			this.upgrader = upgrader;
			this.addHttp2FrameCodec = addHttp2FrameCodec;
			this.removeMetricsHandler = removeMetricsHandler;
			this.maxStreams = maxStreams;
		}

		@Override
		public void handlerAdded(ChannelHandlerContext ctx) {
			ChannelPipeline pipeline = ctx.pipeline();
			if (maxStreams != null) {
				upgrader.http2FrameCodec.connection().addListener(new H2ConnectionListener(ctx.channel(), maxStreams));
			}
			if (addHttp2FrameCodec) {
				pipeline.addAfter(ctx.name(), NettyPipeline.HttpCodec, upgrader.http2FrameCodec);
			}

			// Add this handler at the end of the pipeline as it does not forward all channelRead events
			pipeline.addLast(NettyPipeline.H2MultiplexHandler, new Http2MultiplexHandler(upgrader));

			pipeline.remove(this);

			if (pipeline.get(NettyPipeline.AccessLogHandler) != null) {
				pipeline.remove(NettyPipeline.AccessLogHandler);
			}
			if (pipeline.get(NettyPipeline.CompressionHandler) != null) {
				pipeline.remove(NettyPipeline.CompressionHandler);
			}
			if (removeMetricsHandler && pipeline.get(NettyPipeline.HttpMetricsHandler) != null) {
				AbstractHttpServerMetricsHandler handler =
						(AbstractHttpServerMetricsHandler) pipeline.get(NettyPipeline.HttpMetricsHandler);
				if (handler.recorder() instanceof MicrometerHttpServerMetricsRecorder) {
					pipeline.replace(NettyPipeline.HttpMetricsHandler, NettyPipeline.ChannelMetricsHandler,
							new H2ChannelMetricsHandler(handler.recorder()));
				}
				else {
					pipeline.remove(NettyPipeline.HttpMetricsHandler);
				}
			}
			pipeline.remove(NettyPipeline.HttpTrafficHandler);
			pipeline.remove(NettyPipeline.ReactiveBridge);
		}
	}

	static final class H2Codec extends ChannelInitializer<Channel> {

		final boolean                                                 accessLogEnabled;
		final Function<AccessLogArgProvider, AccessLog>               accessLog;
		final BiPredicate<HttpServerRequest, HttpServerResponse>      compressPredicate;
		final ServerCookieDecoder                                     cookieDecoder;
		final ServerCookieEncoder                                     cookieEncoder;
		final HttpServerFormDecoderProvider                           formDecoderProvider;
		final BiFunction<ConnectionInfo, HttpRequest, ConnectionInfo> forwardedHeaderHandler;
		final HttpMessageLogFactory                                   httpMessageLogFactory;
		final ConnectionObserver                                      listener;
		final BiFunction<? super Mono<Void>, ? super Connection, ? extends Mono<Void>>
		                                                              mapHandle;
		final Function<String, String>                                methodTagValue;
		final ChannelMetricsRecorder                                  metricsRecorder;
		final int                                                     minCompressionSize;
		final ChannelOperations.OnSetup                               opsFactory;
		final Duration                                                readTimeout;
		final Duration                                                requestTimeout;
		final Function<String, String>                                uriTagValue;

		H2Codec(
				boolean accessLogEnabled,
				@Nullable Function<AccessLogArgProvider, AccessLog> accessLog,
				@Nullable BiPredicate<HttpServerRequest, HttpServerResponse> compressPredicate,
				ServerCookieDecoder decoder,
				ServerCookieEncoder encoder,
				HttpServerFormDecoderProvider formDecoderProvider,
				@Nullable BiFunction<ConnectionInfo, HttpRequest, ConnectionInfo> forwardedHeaderHandler,
				HttpMessageLogFactory httpMessageLogFactory,
				ConnectionObserver listener,
				@Nullable BiFunction<? super Mono<Void>, ? super Connection, ? extends Mono<Void>> mapHandle,
				@Nullable Function<String, String> methodTagValue,
				@Nullable ChannelMetricsRecorder metricsRecorder,
				int minCompressionSize,
				ChannelOperations.OnSetup opsFactory,
				@Nullable Duration readTimeout,
				@Nullable Duration requestTimeout,
				@Nullable Function<String, String> uriTagValue) {
			this.accessLogEnabled = accessLogEnabled;
			this.accessLog = accessLog;
			this.compressPredicate = compressPredicate;
			this.cookieDecoder = decoder;
			this.cookieEncoder = encoder;
			this.formDecoderProvider = formDecoderProvider;
			this.forwardedHeaderHandler = forwardedHeaderHandler;
			this.httpMessageLogFactory = httpMessageLogFactory;
			this.listener = listener;
			this.mapHandle = mapHandle;
			this.methodTagValue = methodTagValue;
			this.metricsRecorder = metricsRecorder;
			this.minCompressionSize = minCompressionSize;
			this.opsFactory = opsFactory;
			this.readTimeout = readTimeout;
			this.requestTimeout = requestTimeout;
			this.uriTagValue = uriTagValue;
		}

		@Override
		protected void initChannel(Channel ch) {
			ch.pipeline().remove(this);
			addStreamHandlers(ch, accessLogEnabled, accessLog, compressPredicate, cookieDecoder, cookieEncoder,
<<<<<<< HEAD
					formDecoderProvider, forwardedHeaderHandler, httpMessageLogFactory, listener, mapHandle, metricsRecorder,
					minCompressionSize, opsFactory, readTimeout, requestTimeout, uriTagValue);
=======
					formDecoderProvider, forwardedHeaderHandler, httpMessageLogFactory, listener, mapHandle, methodTagValue,
					metricsRecorder, minCompressionSize, opsFactory, uriTagValue);
>>>>>>> e4a486b9
		}
	}

	static final class Http11OrH2CleartextCodec extends ChannelInitializer<Channel>
			implements HttpServerUpgradeHandler.UpgradeCodecFactory {

		final boolean                                                 accessLogEnabled;
		final Function<AccessLogArgProvider, AccessLog>               accessLog;
		final BiPredicate<HttpServerRequest, HttpServerResponse>      compressPredicate;
		final ServerCookieDecoder                                     cookieDecoder;
		final ServerCookieEncoder                                     cookieEncoder;
		final HttpServerFormDecoderProvider                           formDecoderProvider;
		final BiFunction<ConnectionInfo, HttpRequest, ConnectionInfo> forwardedHeaderHandler;
		final Http2FrameCodec                                         http2FrameCodec;
		final HttpMessageLogFactory                                   httpMessageLogFactory;
		final ConnectionObserver                                      listener;
		final BiFunction<? super Mono<Void>, ? super Connection, ? extends Mono<Void>>
		                                                              mapHandle;
		final Long                                                    maxStreams;
		final Function<String, String>                                methodTagValue;
		final ChannelMetricsRecorder                                  metricsRecorder;
		final int                                                     minCompressionSize;
		final ChannelOperations.OnSetup                               opsFactory;
		final Duration                                                readTimeout;
		final Duration                                                requestTimeout;
		final Function<String, String>                                uriTagValue;

		Http11OrH2CleartextCodec(
				boolean accessLogEnabled,
				@Nullable Function<AccessLogArgProvider, AccessLog> accessLog,
				@Nullable BiPredicate<HttpServerRequest, HttpServerResponse> compressPredicate,
				ServerCookieDecoder cookieDecoder,
				ServerCookieEncoder cookieEncoder,
				boolean debug,
				boolean enableGracefulShutdown,
				HttpServerFormDecoderProvider formDecoderProvider,
				@Nullable BiFunction<ConnectionInfo, HttpRequest, ConnectionInfo> forwardedHeaderHandler,
				@Nullable Http2SettingsSpec http2SettingsSpec,
				HttpMessageLogFactory httpMessageLogFactory,
				ConnectionObserver listener,
				@Nullable BiFunction<? super Mono<Void>, ? super Connection, ? extends Mono<Void>> mapHandle,
				@Nullable Function<String, String> methodTagValue,
				@Nullable ChannelMetricsRecorder metricsRecorder,
				int minCompressionSize,
				ChannelOperations.OnSetup opsFactory,
				@Nullable Duration readTimeout,
				@Nullable Duration requestTimeout,
				@Nullable Function<String, String> uriTagValue,
				boolean validate) {
			this.accessLogEnabled = accessLogEnabled;
			this.accessLog = accessLog;
			this.compressPredicate = compressPredicate;
			this.cookieDecoder = cookieDecoder;
			this.cookieEncoder = cookieEncoder;
			this.formDecoderProvider = formDecoderProvider;
			this.forwardedHeaderHandler = forwardedHeaderHandler;
			Http2FrameCodecBuilder http2FrameCodecBuilder =
					Http2FrameCodecBuilder.forServer()
					                      .validateHeaders(validate)
					                      .initialSettings(http2Settings(http2SettingsSpec));

			this.maxStreams = http2SettingsSpec != null ? http2SettingsSpec.maxStreams() : null;
			if (enableGracefulShutdown || maxStreams != null) {
				// 1. Configure the graceful shutdown with indefinite timeout as Reactor Netty controls the timeout
				// when disposeNow(timeout) is invoked
				// 2. When 'maxStreams' is configured, the graceful shutdown is enabled.
				// The graceful shutdown is configured with indefinite timeout because
				// the response time is controlled by the user and might be different
				// for the different requests.
				http2FrameCodecBuilder.gracefulShutdownTimeoutMillis(-1);
			}

			if (debug) {
				http2FrameCodecBuilder.frameLogger(new Http2FrameLogger(
						LogLevel.DEBUG,
						"reactor.netty.http.server.h2"));
			}
			this.http2FrameCodec = http2FrameCodecBuilder.build();
			this.httpMessageLogFactory = httpMessageLogFactory;
			this.listener = listener;
			this.mapHandle = mapHandle;
			this.methodTagValue = methodTagValue;
			this.metricsRecorder = metricsRecorder;
			this.minCompressionSize = minCompressionSize;
			this.opsFactory = opsFactory;
			this.readTimeout = readTimeout;
			this.requestTimeout = requestTimeout;
			this.uriTagValue = uriTagValue;
		}

		/**
		 * Inline channel initializer.
		 */
		@Override
		protected void initChannel(Channel ch) {
			ch.pipeline().remove(this);
			addStreamHandlers(ch, accessLogEnabled, accessLog, compressPredicate, cookieDecoder, cookieEncoder,
<<<<<<< HEAD
					formDecoderProvider, forwardedHeaderHandler, httpMessageLogFactory, listener, mapHandle, metricsRecorder,
					minCompressionSize, opsFactory, readTimeout, requestTimeout, uriTagValue);
=======
					formDecoderProvider, forwardedHeaderHandler, httpMessageLogFactory, listener, mapHandle, methodTagValue,
					metricsRecorder, minCompressionSize, opsFactory, uriTagValue);
>>>>>>> e4a486b9
		}

		@Override
		@Nullable
		public HttpServerUpgradeHandler.UpgradeCodec newUpgradeCodec(CharSequence protocol) {
			if (AsciiString.contentEquals(Http2CodecUtil.HTTP_UPGRADE_PROTOCOL_NAME, protocol)) {
				return new Http2ServerUpgradeCodec(http2FrameCodec, new H2CleartextCodec(this, false, false, maxStreams));
			}
			else {
				return null;
			}
		}
	}

	static final class H2ConnectionListener extends Http2ConnectionAdapter {

		final Channel channel;
		final long maxStreams;

		long numStreams;

		H2ConnectionListener(Channel channel, long maxStreams) {
			this.channel = channel;
			this.maxStreams = maxStreams;
		}

		@Override
		@SuppressWarnings("FutureReturnValueIgnored")
		public void onStreamActive(Http2Stream stream) {
			assert channel.eventLoop().inEventLoop();
			if (++numStreams == maxStreams) {
				//"FutureReturnValueIgnored" this is deliberate
				channel.close();
			}
		}
	}

	static final class H2OrHttp11Codec extends ApplicationProtocolNegotiationHandler {

		final boolean                                                 accessLogEnabled;
		final Function<AccessLogArgProvider, AccessLog>               accessLog;
		final BiPredicate<HttpServerRequest, HttpServerResponse>      compressPredicate;
		final ServerCookieDecoder                                     cookieDecoder;
		final ServerCookieEncoder                                     cookieEncoder;
		final HttpRequestDecoderSpec                                  decoder;
		final boolean                                                 enableGracefulShutdown;
		final HttpServerFormDecoderProvider                           formDecoderProvider;
		final BiFunction<ConnectionInfo, HttpRequest, ConnectionInfo> forwardedHeaderHandler;
		final Http2SettingsSpec                                       http2SettingsSpec;
		final HttpMessageLogFactory                                   httpMessageLogFactory;
		final Duration                                                idleTimeout;
		final ConnectionObserver                                      listener;
		final BiFunction<? super Mono<Void>, ? super Connection, ? extends Mono<Void>>
		                                                              mapHandle;
		final int                                                     maxKeepAliveRequests;
		final Function<String, String>                                methodTagValue;
		final ChannelMetricsRecorder                                  metricsRecorder;
		final int                                                     minCompressionSize;
		final ChannelOperations.OnSetup                               opsFactory;
		final Duration                                                readTimeout;
		final Duration                                                requestTimeout;
		final Function<String, String>                                uriTagValue;

		H2OrHttp11Codec(HttpServerChannelInitializer initializer, ConnectionObserver listener) {
			super(ApplicationProtocolNames.HTTP_1_1);
			this.accessLogEnabled = initializer.accessLogEnabled;
			this.accessLog = initializer.accessLog;
			this.compressPredicate = compressPredicate(initializer.compressPredicate, initializer.minCompressionSize);
			this.cookieDecoder = initializer.cookieDecoder;
			this.cookieEncoder = initializer.cookieEncoder;
			this.decoder = initializer.decoder;
			this.enableGracefulShutdown = initializer.enableGracefulShutdown;
			this.formDecoderProvider = initializer.formDecoderProvider;
			this.forwardedHeaderHandler = initializer.forwardedHeaderHandler;
			this.http2SettingsSpec = initializer.http2SettingsSpec;
			this.httpMessageLogFactory = initializer.httpMessageLogFactory;
			this.idleTimeout = initializer.idleTimeout;
			this.listener = listener;
			this.mapHandle = initializer.mapHandle;
			this.maxKeepAliveRequests = initializer.maxKeepAliveRequests;
			this.methodTagValue = initializer.methodTagValue;
			this.metricsRecorder = initializer.metricsRecorder;
			this.minCompressionSize = initializer.minCompressionSize;
			this.opsFactory = initializer.opsFactory;
			this.readTimeout = initializer.readTimeout;
			this.requestTimeout = initializer.requestTimeout;
			this.uriTagValue = initializer.uriTagValue;
		}

		@Override
		protected void configurePipeline(ChannelHandlerContext ctx, String protocol) {
			if (log.isDebugEnabled()) {
				log.debug(format(ctx.channel(), "Negotiated application-level protocol [" + protocol + "]"));
			}

			ChannelPipeline p = ctx.pipeline();

			if (ApplicationProtocolNames.HTTP_2.equals(protocol)) {
				configureH2Pipeline(p, accessLogEnabled, accessLog, compressPredicate, cookieDecoder, cookieEncoder,
						enableGracefulShutdown, formDecoderProvider, forwardedHeaderHandler, http2SettingsSpec, httpMessageLogFactory, idleTimeout,
<<<<<<< HEAD
						listener, mapHandle, metricsRecorder, minCompressionSize, opsFactory, readTimeout, requestTimeout,
						uriTagValue, decoder.validateHeaders());
=======
						listener, mapHandle, methodTagValue, metricsRecorder, minCompressionSize, opsFactory, uriTagValue, decoder.validateHeaders());
>>>>>>> e4a486b9
				return;
			}

			if (ApplicationProtocolNames.HTTP_1_1.equals(protocol)) {
				configureHttp11Pipeline(p, accessLogEnabled, accessLog, compressPredicate, cookieDecoder, cookieEncoder, true,
						decoder, formDecoderProvider, forwardedHeaderHandler, httpMessageLogFactory, idleTimeout, listener,
<<<<<<< HEAD
						mapHandle, maxKeepAliveRequests, metricsRecorder, minCompressionSize, readTimeout, requestTimeout, uriTagValue);
=======
						mapHandle, maxKeepAliveRequests, methodTagValue, metricsRecorder, minCompressionSize, uriTagValue);
>>>>>>> e4a486b9

				// When the server is configured with HTTP/1.1 and H2 and HTTP/1.1 is negotiated,
				// when channelActive event happens, this HttpTrafficHandler is still not in the pipeline,
				// and will not be able to add IdleTimeoutHandler. So in this use case add IdleTimeoutHandler here.
				IdleTimeoutHandler.addIdleTimeoutHandler(ctx.pipeline(), idleTimeout);
				return;
			}

			throw new IllegalStateException("unknown protocol: " + protocol);
		}
	}

	static final class HttpServerChannelInitializer implements ChannelPipelineConfigurer {

		final boolean                                                 accessLogEnabled;
		final Function<AccessLogArgProvider, AccessLog>               accessLog;
		final BiPredicate<HttpServerRequest, HttpServerResponse>      compressPredicate;
		final ServerCookieDecoder                                     cookieDecoder;
		final ServerCookieEncoder                                     cookieEncoder;
		final HttpRequestDecoderSpec                                  decoder;
		final boolean                                                 enableGracefulShutdown;
		final HttpServerFormDecoderProvider                           formDecoderProvider;
		final BiFunction<ConnectionInfo, HttpRequest, ConnectionInfo> forwardedHeaderHandler;
		final Http2SettingsSpec                                       http2SettingsSpec;
		final HttpMessageLogFactory                                   httpMessageLogFactory;
		final Duration                                                idleTimeout;
		final BiFunction<? super Mono<Void>, ? super Connection, ? extends Mono<Void>>
		                                                              mapHandle;
		final int                                                     maxKeepAliveRequests;
		final Function<String, String>                                methodTagValue;
		final ChannelMetricsRecorder                                  metricsRecorder;
		final int                                                     minCompressionSize;
		final ChannelOperations.OnSetup                               opsFactory;
		final int                                                     protocols;
		final ProxyProtocolSupportType                                proxyProtocolSupportType;
		final boolean                                                 redirectHttpToHttps;
		final SslProvider                                             sslProvider;
		final Duration                                                readTimeout;
		final Duration                                                requestTimeout;
		final Function<String, String>                                uriTagValue;

		HttpServerChannelInitializer(HttpServerConfig config) {
			this.accessLogEnabled = config.accessLogEnabled;
			this.accessLog = config.accessLog;
			this.compressPredicate = config.compressPredicate;
			this.cookieDecoder = config.cookieDecoder;
			this.cookieEncoder = config.cookieEncoder;
			this.decoder = config.decoder;
			this.enableGracefulShutdown = config.channelGroup() != null;
			this.formDecoderProvider = config.formDecoderProvider;
			this.forwardedHeaderHandler = config.forwardedHeaderHandler;
			this.http2SettingsSpec = config.http2Settings;
			this.httpMessageLogFactory = config.httpMessageLogFactory;
			this.idleTimeout = config.idleTimeout;
			this.mapHandle = config.mapHandle;
			this.maxKeepAliveRequests = config.maxKeepAliveRequests;
			this.methodTagValue = config.methodTagValue;
			this.metricsRecorder = config.metricsRecorderInternal();
			this.minCompressionSize = config.minCompressionSize;
			this.opsFactory = config.channelOperationsProvider();
			this.protocols = config._protocols;
			this.proxyProtocolSupportType = config.proxyProtocolSupportType;
			this.readTimeout = config.readTimeout;
			this.redirectHttpToHttps = config.redirectHttpToHttps;
			this.requestTimeout = config.requestTimeout;
			this.sslProvider = config.sslProvider;
			this.uriTagValue = config.uriTagValue;
		}

		@Override
		public void onChannelInit(ConnectionObserver observer, Channel channel, @Nullable SocketAddress remoteAddress) {
			boolean needRead = false;

			if (sslProvider != null) {
				ChannelPipeline pipeline = channel.pipeline();
				if (redirectHttpToHttps && (protocols & h2) != h2) {
					NonSslRedirectDetector nonSslRedirectDetector = new NonSslRedirectDetector(sslProvider,
							remoteAddress,
							SSL_DEBUG);
					pipeline.addFirst(NettyPipeline.NonSslRedirectDetector, nonSslRedirectDetector);
				}
				else {
					sslProvider.addSslHandler(channel, remoteAddress, SSL_DEBUG);
				}

				if ((protocols & h11orH2) == h11orH2) {
					channel.pipeline()
					       .addBefore(NettyPipeline.ReactiveBridge,
					                  NettyPipeline.H2OrHttp11Codec,
					                  new H2OrHttp11Codec(this, observer));
				}
				else if ((protocols & h11) == h11) {
					configureHttp11Pipeline(
							channel.pipeline(),
							accessLogEnabled,
							accessLog,
							compressPredicate(compressPredicate, minCompressionSize),
							cookieDecoder,
							cookieEncoder,
							false,
							decoder,
							formDecoderProvider,
							forwardedHeaderHandler,
							httpMessageLogFactory,
							idleTimeout,
							observer,
							mapHandle,
							maxKeepAliveRequests,
							methodTagValue,
							metricsRecorder,
							minCompressionSize,
							readTimeout,
							requestTimeout,
							uriTagValue);
				}
				else if ((protocols & h2) == h2) {
					configureH2Pipeline(
							channel.pipeline(),
							accessLogEnabled,
							accessLog,
							compressPredicate(compressPredicate, minCompressionSize),
							cookieDecoder,
							cookieEncoder,
							enableGracefulShutdown,
							formDecoderProvider,
							forwardedHeaderHandler,
							http2SettingsSpec,
							httpMessageLogFactory,
							idleTimeout,
							observer,
							mapHandle,
							methodTagValue,
							metricsRecorder,
							minCompressionSize,
							opsFactory,
							readTimeout,
							requestTimeout,
							uriTagValue,
							decoder.validateHeaders());
				}
			}
			else {
				if ((protocols & h11orH2C) == h11orH2C) {
					configureHttp11OrH2CleartextPipeline(
							channel.pipeline(),
							accessLogEnabled,
							accessLog,
							compressPredicate(compressPredicate, minCompressionSize),
							cookieDecoder,
							cookieEncoder,
							decoder,
							enableGracefulShutdown,
							formDecoderProvider,
							forwardedHeaderHandler,
							http2SettingsSpec,
							httpMessageLogFactory,
							idleTimeout,
							observer,
							mapHandle,
							maxKeepAliveRequests,
							methodTagValue,
							metricsRecorder,
							minCompressionSize,
							opsFactory,
							readTimeout,
							requestTimeout,
							uriTagValue);
				}
				else if ((protocols & h11) == h11) {
					configureHttp11Pipeline(
							channel.pipeline(),
							accessLogEnabled,
							accessLog,
							compressPredicate(compressPredicate, minCompressionSize),
							cookieDecoder,
							cookieEncoder,
							false,
							decoder,
							formDecoderProvider,
							forwardedHeaderHandler,
							httpMessageLogFactory,
							idleTimeout,
							observer,
							mapHandle,
							maxKeepAliveRequests,
							methodTagValue,
							metricsRecorder,
							minCompressionSize,
							readTimeout,
							requestTimeout,
							uriTagValue);
				}
				else if ((protocols & h2c) == h2c) {
					configureH2Pipeline(
							channel.pipeline(),
							accessLogEnabled,
							accessLog,
							compressPredicate(compressPredicate, minCompressionSize),
							cookieDecoder,
							cookieEncoder,
							enableGracefulShutdown,
							formDecoderProvider,
							forwardedHeaderHandler,
							http2SettingsSpec,
							httpMessageLogFactory,
							idleTimeout,
							observer,
							mapHandle,
							methodTagValue,
							metricsRecorder,
							minCompressionSize,
							opsFactory,
							readTimeout,
							requestTimeout,
							uriTagValue,
							decoder.validateHeaders());
					needRead = true;
				}
			}

			if (proxyProtocolSupportType == ProxyProtocolSupportType.ON) {
				channel.pipeline()
				       .addFirst(NettyPipeline.ProxyProtocolDecoder, new HAProxyMessageDecoder())
				       .addAfter(NettyPipeline.ProxyProtocolDecoder,
				                 NettyPipeline.ProxyProtocolReader,
				                 new HAProxyMessageReader());
			}
			else if (proxyProtocolSupportType == ProxyProtocolSupportType.AUTO) {
				channel.pipeline()
				       .addFirst(NettyPipeline.ProxyProtocolDecoder, new HAProxyMessageDetector());
			}

			if (needRead) {
				channel.read();
			}
		}
	}

	static final class ReactorNettyHttpServerUpgradeHandler extends HttpServerUpgradeHandler {

		final Duration readTimeout;
		final Duration requestTimeout;

		boolean requestAvailable;
		Future<?> requestTimeoutFuture;

		ReactorNettyHttpServerUpgradeHandler(
				SourceCodec sourceCodec,
				UpgradeCodecFactory upgradeCodecFactory,
				int maxContentLength,
				@Nullable Duration readTimeout,
				@Nullable Duration requestTimeout) {
			super(sourceCodec, upgradeCodecFactory, maxContentLength);
			this.readTimeout = readTimeout;
			this.requestTimeout = requestTimeout;
		}

		@Override
		public void handlerRemoved(ChannelHandlerContext ctx) throws Exception {
			// The upgrade succeeded, the handler is about to be removed from the pipeline, stop all timeouts
			requestAvailable = true;
			stopTimeouts(ctx);
			super.handlerRemoved(ctx);
		}

		@Override
		protected void decode(ChannelHandlerContext ctx, HttpObject msg, List<Object> out) throws Exception {
			if (msg instanceof HttpRequest) {
				HttpRequest req = (HttpRequest) msg;
				if (req.headers().contains(HttpHeaderNames.UPGRADE)) {
					if (readTimeout != null) {
						ctx.channel().pipeline().addFirst(NettyPipeline.ReadTimeoutHandler,
								new ReadTimeoutHandler(readTimeout.toMillis(), TimeUnit.MILLISECONDS));
					}
					if (requestTimeout != null) {
						requestTimeoutFuture =
								ctx.executor().schedule(new RequestTimeoutTask(ctx), Math.max(requestTimeout.toMillis(), 1), TimeUnit.MILLISECONDS);
					}
				}
			}

			super.decode(ctx, msg, out);

			if (!out.isEmpty()) {
				// The upgrade did not succeed, the full request was created, stop all timeouts
				requestAvailable = true;
				stopTimeouts(ctx);
			}
		}

		void stopTimeouts(ChannelHandlerContext ctx) {
			ChannelHandler handler = ctx.channel().pipeline().get(NettyPipeline.ReadTimeoutHandler);
			if (handler != null) {
				ctx.channel().pipeline().remove(handler);
			}
			if (requestTimeoutFuture != null) {
				requestTimeoutFuture.cancel(false);
				requestTimeoutFuture = null;
			}
		}

		final class RequestTimeoutTask implements Runnable {

			final ChannelHandlerContext ctx;

			RequestTimeoutTask(ChannelHandlerContext ctx) {
				this.ctx = ctx;
			}

			@Override
			@SuppressWarnings("FutureReturnValueIgnored")
			public void run() {
				if (!requestAvailable) {
					ctx.fireExceptionCaught(RequestTimeoutException.INSTANCE);
					//"FutureReturnValueIgnored" this is deliberate
					ctx.close();
				}
			}
		}
	}
}<|MERGE_RESOLUTION|>--- conflicted
+++ resolved
@@ -501,21 +501,15 @@
 					}
 				}
 				else {
-<<<<<<< HEAD
 					if (metricsRecorder instanceof MicrometerHttpServerMetricsRecorder) {
-						handler = new MicrometerHttpServerMetricsHandler((MicrometerHttpServerMetricsRecorder) metricsRecorder, uriTagValue);
+						handler = new MicrometerHttpServerMetricsHandler((MicrometerHttpServerMetricsRecorder) metricsRecorder, methodTagValue, uriTagValue);
 					}
 					else if (metricsRecorder instanceof ContextAwareHttpServerMetricsRecorder) {
-						handler = new ContextAwareHttpServerMetricsHandler((ContextAwareHttpServerMetricsRecorder) metricsRecorder, uriTagValue);
+						handler = new ContextAwareHttpServerMetricsHandler((ContextAwareHttpServerMetricsRecorder) metricsRecorder, methodTagValue, uriTagValue);
 					}
 					else {
-						handler = new HttpServerMetricsHandler((HttpServerMetricsRecorder) metricsRecorder, uriTagValue);
+						handler = new HttpServerMetricsHandler((HttpServerMetricsRecorder) metricsRecorder, methodTagValue, uriTagValue);
 					}
-=======
-					handler = metricsRecorder instanceof ContextAwareHttpServerMetricsRecorder ?
-							new ContextAwareHttpServerMetricsHandler((ContextAwareHttpServerMetricsRecorder) metricsRecorder, methodTagValue, uriTagValue) :
-							new HttpServerMetricsHandler((HttpServerMetricsRecorder) metricsRecorder, methodTagValue, uriTagValue);
->>>>>>> e4a486b9
 				}
 				pipeline.addBefore(NettyPipeline.ReactiveBridge, NettyPipeline.HttpMetricsHandler, handler);
 			}
@@ -611,11 +605,7 @@
 		 .addLast(NettyPipeline.H2MultiplexHandler,
 		          new Http2MultiplexHandler(new H2Codec(accessLogEnabled, accessLog, compressPredicate, cookieDecoder,
 		                  cookieEncoder, formDecoderProvider, forwardedHeaderHandler, httpMessageLogFactory, listener,
-<<<<<<< HEAD
-		                  mapHandle, metricsRecorder, minCompressionSize, opsFactory, readTimeout, requestTimeout, uriTagValue)));
-=======
-		                  mapHandle, methodTagValue, metricsRecorder, minCompressionSize, opsFactory, uriTagValue)));
->>>>>>> e4a486b9
+		                  mapHandle, methodTagValue, metricsRecorder, minCompressionSize, opsFactory, readTimeout, requestTimeout, uriTagValue)));
 
 		IdleTimeoutHandler.addIdleTimeoutHandler(p, idleTimeout);
 
@@ -660,13 +650,8 @@
 
 		Http11OrH2CleartextCodec upgrader = new Http11OrH2CleartextCodec(accessLogEnabled, accessLog, compressPredicate,
 				cookieDecoder, cookieEncoder, p.get(NettyPipeline.LoggingHandler) != null, enableGracefulShutdown, formDecoderProvider,
-<<<<<<< HEAD
-				forwardedHeaderHandler, http2SettingsSpec, httpMessageLogFactory, listener, mapHandle, metricsRecorder,
+				forwardedHeaderHandler, http2SettingsSpec, httpMessageLogFactory, listener, mapHandle, methodTagValue, metricsRecorder,
 				minCompressionSize, opsFactory, readTimeout, requestTimeout, uriTagValue, decoder.validateHeaders());
-=======
-				forwardedHeaderHandler, http2SettingsSpec, httpMessageLogFactory, listener, mapHandle, methodTagValue, metricsRecorder,
-				minCompressionSize, opsFactory, uriTagValue, decoder.validateHeaders());
->>>>>>> e4a486b9
 
 		ChannelHandler http2ServerHandler = new H2CleartextCodec(upgrader, http2SettingsSpec != null ? http2SettingsSpec.maxStreams() : null);
 
@@ -697,22 +682,16 @@
 
 		if (metricsRecorder != null) {
 			if (metricsRecorder instanceof HttpServerMetricsRecorder) {
-<<<<<<< HEAD
 				ChannelHandler handler;
 				if (metricsRecorder instanceof MicrometerHttpServerMetricsRecorder) {
-					handler = new MicrometerHttpServerMetricsHandler((MicrometerHttpServerMetricsRecorder) metricsRecorder, uriTagValue);
+					handler = new MicrometerHttpServerMetricsHandler((MicrometerHttpServerMetricsRecorder) metricsRecorder, methodTagValue, uriTagValue);
 				}
 				else if (metricsRecorder instanceof ContextAwareHttpServerMetricsRecorder) {
-					handler = new ContextAwareHttpServerMetricsHandler((ContextAwareHttpServerMetricsRecorder) metricsRecorder, uriTagValue);
+					handler = new ContextAwareHttpServerMetricsHandler((ContextAwareHttpServerMetricsRecorder) metricsRecorder, methodTagValue, uriTagValue);
 				}
 				else {
-					handler = new HttpServerMetricsHandler((HttpServerMetricsRecorder) metricsRecorder, uriTagValue);
-				}
-=======
-				ChannelHandler handler = metricsRecorder instanceof ContextAwareHttpServerMetricsRecorder ?
-						new ContextAwareHttpServerMetricsHandler((ContextAwareHttpServerMetricsRecorder) metricsRecorder, methodTagValue, uriTagValue) :
-						new HttpServerMetricsHandler((HttpServerMetricsRecorder) metricsRecorder, methodTagValue, uriTagValue);
->>>>>>> e4a486b9
+					handler = new HttpServerMetricsHandler((HttpServerMetricsRecorder) metricsRecorder, methodTagValue, uriTagValue);
+				}
 				p.addAfter(NettyPipeline.HttpTrafficHandler, NettyPipeline.HttpMetricsHandler, handler);
 				if (metricsRecorder instanceof MicrometerHttpServerMetricsRecorder) {
 					// For sake of performance, we can remove the ChannelMetricsHandler because the MicrometerHttpServerMetricsRecorder
@@ -768,22 +747,16 @@
 
 		if (metricsRecorder != null) {
 			if (metricsRecorder instanceof HttpServerMetricsRecorder) {
-<<<<<<< HEAD
 				AbstractHttpServerMetricsHandler handler;
 				if (metricsRecorder instanceof MicrometerHttpServerMetricsRecorder) {
-					handler = new MicrometerHttpServerMetricsHandler((MicrometerHttpServerMetricsRecorder) metricsRecorder, uriTagValue);
+					handler = new MicrometerHttpServerMetricsHandler((MicrometerHttpServerMetricsRecorder) metricsRecorder, methodTagValue, uriTagValue);
 				}
 				else if (metricsRecorder instanceof ContextAwareHttpServerMetricsRecorder) {
-					handler = new ContextAwareHttpServerMetricsHandler((ContextAwareHttpServerMetricsRecorder) metricsRecorder, uriTagValue);
+					handler = new ContextAwareHttpServerMetricsHandler((ContextAwareHttpServerMetricsRecorder) metricsRecorder, methodTagValue, uriTagValue);
 				}
 				else {
-					handler = new HttpServerMetricsHandler((HttpServerMetricsRecorder) metricsRecorder, uriTagValue);
-				}
-=======
-				AbstractHttpServerMetricsHandler handler = metricsRecorder instanceof ContextAwareHttpServerMetricsRecorder ?
-						new ContextAwareHttpServerMetricsHandler((ContextAwareHttpServerMetricsRecorder) metricsRecorder, methodTagValue, uriTagValue) :
-						new HttpServerMetricsHandler((HttpServerMetricsRecorder) metricsRecorder, methodTagValue, uriTagValue);
->>>>>>> e4a486b9
+					handler = new HttpServerMetricsHandler((HttpServerMetricsRecorder) metricsRecorder, methodTagValue, uriTagValue);
+				}
 				if (channelOpened) {
 					handler.channelOpened = true;
 				}
@@ -996,13 +969,8 @@
 		protected void initChannel(Channel ch) {
 			ch.pipeline().remove(this);
 			addStreamHandlers(ch, accessLogEnabled, accessLog, compressPredicate, cookieDecoder, cookieEncoder,
-<<<<<<< HEAD
-					formDecoderProvider, forwardedHeaderHandler, httpMessageLogFactory, listener, mapHandle, metricsRecorder,
+					formDecoderProvider, forwardedHeaderHandler, httpMessageLogFactory, listener, mapHandle, methodTagValue, metricsRecorder,
 					minCompressionSize, opsFactory, readTimeout, requestTimeout, uriTagValue);
-=======
-					formDecoderProvider, forwardedHeaderHandler, httpMessageLogFactory, listener, mapHandle, methodTagValue,
-					metricsRecorder, minCompressionSize, opsFactory, uriTagValue);
->>>>>>> e4a486b9
 		}
 	}
 
@@ -1100,13 +1068,8 @@
 		protected void initChannel(Channel ch) {
 			ch.pipeline().remove(this);
 			addStreamHandlers(ch, accessLogEnabled, accessLog, compressPredicate, cookieDecoder, cookieEncoder,
-<<<<<<< HEAD
-					formDecoderProvider, forwardedHeaderHandler, httpMessageLogFactory, listener, mapHandle, metricsRecorder,
-					minCompressionSize, opsFactory, readTimeout, requestTimeout, uriTagValue);
-=======
 					formDecoderProvider, forwardedHeaderHandler, httpMessageLogFactory, listener, mapHandle, methodTagValue,
-					metricsRecorder, minCompressionSize, opsFactory, uriTagValue);
->>>>>>> e4a486b9
+					metricsRecorder, minCompressionSize, opsFactory, readTimeout, requestTimeout, uriTagValue);
 		}
 
 		@Override
@@ -1207,23 +1170,15 @@
 			if (ApplicationProtocolNames.HTTP_2.equals(protocol)) {
 				configureH2Pipeline(p, accessLogEnabled, accessLog, compressPredicate, cookieDecoder, cookieEncoder,
 						enableGracefulShutdown, formDecoderProvider, forwardedHeaderHandler, http2SettingsSpec, httpMessageLogFactory, idleTimeout,
-<<<<<<< HEAD
-						listener, mapHandle, metricsRecorder, minCompressionSize, opsFactory, readTimeout, requestTimeout,
+						listener, mapHandle, methodTagValue, metricsRecorder, minCompressionSize, opsFactory, readTimeout, requestTimeout,
 						uriTagValue, decoder.validateHeaders());
-=======
-						listener, mapHandle, methodTagValue, metricsRecorder, minCompressionSize, opsFactory, uriTagValue, decoder.validateHeaders());
->>>>>>> e4a486b9
 				return;
 			}
 
 			if (ApplicationProtocolNames.HTTP_1_1.equals(protocol)) {
 				configureHttp11Pipeline(p, accessLogEnabled, accessLog, compressPredicate, cookieDecoder, cookieEncoder, true,
 						decoder, formDecoderProvider, forwardedHeaderHandler, httpMessageLogFactory, idleTimeout, listener,
-<<<<<<< HEAD
-						mapHandle, maxKeepAliveRequests, metricsRecorder, minCompressionSize, readTimeout, requestTimeout, uriTagValue);
-=======
-						mapHandle, maxKeepAliveRequests, methodTagValue, metricsRecorder, minCompressionSize, uriTagValue);
->>>>>>> e4a486b9
+						mapHandle, maxKeepAliveRequests, methodTagValue, metricsRecorder, minCompressionSize, readTimeout, requestTimeout, uriTagValue);
 
 				// When the server is configured with HTTP/1.1 and H2 and HTTP/1.1 is negotiated,
 				// when channelActive event happens, this HttpTrafficHandler is still not in the pipeline,
