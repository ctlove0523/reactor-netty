--- conflicted
+++ resolved
@@ -29,8 +29,7 @@
 }
 
 plugins {
-<<<<<<< HEAD
-	id 'com.github.hierynomus.license' version '0.15.0'
+	id "com.diffplug.spotless" version "5.14.0"
 	id 'org.asciidoctor.convert' version '2.4.0'
 	id 'com.google.osdetector' version '1.7.0'
 	id 'org.gradle.test-retry' version '1.3.1'
@@ -42,16 +41,6 @@
 	id 'io.spring.javadoc' version '0.0.1' apply false
 	id 'io.spring.javadoc-aggregate' version '0.0.1' apply false
 	id 'biz.aQute.bnd.builder' version '5.3.0' apply false
-=======
-  id "com.diffplug.spotless" version "5.14.0"
-  id 'org.asciidoctor.convert' version '1.5.11'
-  id 'org.gradle.test-retry' version '1.3.1'
-  id 'com.github.johnrengelman.shadow' version '5.2.0'
-  //we now need version of Artifactory gradle plugin deployed on Maven Central, see above
-  id "de.undercouch.download" version "4.1.1"
-  id 'me.champeau.gradle.japicmp' version '0.2.9'
-  id 'io.spring.nohttp' version '0.0.5.RELEASE'
->>>>>>> 4cc26dd9
 }
 
 description = 'Reactive Streams Netty driver'
@@ -139,10 +128,6 @@
 	source.exclude "**/build/**"
 }
 
-<<<<<<< HEAD
-subprojects {
-	group = 'io.projectreactor.netty'
-=======
 spotless {
 	if (project.hasProperty("spotlessFrom")) {
 		if (project.spotlessFrom == "ALL") {
@@ -158,7 +143,7 @@
 		enforceCheck false
 	}
 	else {
-		String spotlessBranch = "origin/0.9.x"
+		String spotlessBranch = "origin/main"
 		println "[Spotless] Local run detected, ratchet from $spotlessBranch"
 		ratchetFrom spotlessBranch
 	}
@@ -168,74 +153,13 @@
 	}
 }
 
-configure(rootProject) { project ->
-  group = 'io.projectreactor.netty'
-
-  apply plugin: 'java'
-  apply plugin: 'jacoco'
-  apply from: "$gradleScriptDir/releaser.gradle"
-  apply from: "$gradleScriptDir/setup.gradle"
-  apply plugin: 'propdeps'
-  apply plugin: "biz.aQute.bnd.builder"
-  apply from: "${gradleScriptDir}/errorprone.gradle"
-  apply plugin: 'com.google.osdetector'
-  apply plugin: 'idea'
-
-  jacoco {
-	toolVersion = '0.8.5'
-  }
-
-  jacocoTestReport {
-	reports {
-	  xml.enabled = true
-	  html.enabled = true
-	}
-  }
-
-  [compileJava, compileTestJava]*.options*.compilerArgs = ["-Xlint:varargs",
-														   "-Xlint:cast",
-														   "-Xlint:classfile",
-														   "-Xlint:dep-ann",
-														   "-Xlint:divzero",
-														   "-Xlint:empty",
-														   "-Xlint:finally",
-														   "-Xlint:overrides",
-														   "-Xlint:path",
-														   "-Xlint:processing",
-														   "-Xlint:static",
-														   "-Xlint:try",
-														   "-Xlint:deprecation",
-														   "-Xlint:unchecked",
-														   "-Xlint:-serial",      // intentionally disabled
-														   "-Xlint:-options",     // intentionally disabled
-														   "-Xlint:-fallthrough", // intentionally disabled
-														   "-Xlint:rawtypes"
-  ]
-
-  compileJava {
-	sourceCompatibility = 1.8
-	targetCompatibility = 1.8
-  }
-
-  compileTestJava {
-	sourceCompatibility = 1.8
-	targetCompatibility = 1.8
-  }
-
-  if (JavaVersion.current().isJava8Compatible()) {
-	compileTestJava.options.compilerArgs += "-parameters"
-	tasks.withType(Javadoc) {
-	  options.addStringOption('Xdoclint:none', '-quiet')
-	  options.addStringOption('encoding', 'UTF-8')
-	}
-  }
->>>>>>> 4cc26dd9
+subprojects {
+	group = 'io.projectreactor.netty'
 
 	apply plugin: 'java'
 	apply plugin: 'jacoco'
 	apply plugin: 'checkstyle'
 	apply plugin: 'propdeps'
-	apply plugin: 'license'
 	apply plugin: 'org.gradle.test-retry'
 	apply from: "${rootDir}/gradle/setup.gradle"
 	apply from: "${rootDir}/gradle/javadoc.gradle"
@@ -383,24 +307,9 @@
 	}
 
 	check.dependsOn jacocoTestReport
-
-	license {
-		header rootProject.file("${rootDir}/codequality/HEADER")
-		includes(["**/*.java", "**/*.css"])
-		strictCheck true
-		mapping {
-			java = 'SLASHSTAR_STYLE'
-			css = 'SLASHSTAR_STYLE'
-		}
-	}
 }
 
 configurations.all {
-<<<<<<< HEAD
 	// check for updates every build
 	resolutionStrategy.cacheChangingModulesFor 0, 'seconds'
-=======
-  // check for updates every build
-  resolutionStrategy.cacheChangingModulesFor 0, 'seconds'
->>>>>>> 4cc26dd9
 }