--- conflicted
+++ resolved
@@ -132,12 +132,8 @@
 	junitVersion = '5.10.2'
 	junitPlatformLauncherVersion = '1.10.2'
 	mockitoVersion = '4.11.0'
-<<<<<<< HEAD
-	blockHoundVersion = '1.0.8.RELEASE'
+	blockHoundVersion = '1.0.9.RELEASE'
 	reflectionsVersion = '0.10.2'
-=======
-	blockHoundVersion = '1.0.9.RELEASE'
->>>>>>> ff8c7e3a
 	errorproneCoreVersion = '2.10.0'
 	errorproneGuavaVersion = '30.0-jre'
 
