/*
 * Copyright (c) 2011-2024 VMware, Inc. or its affiliates, All Rights Reserved.
 *
 * Licensed under the Apache License, Version 2.0 (the "License");
 * you may not use this file except in compliance with the License.
 * You may obtain a copy of the License at
 *
 *   https://www.apache.org/licenses/LICENSE-2.0
 *
 * Unless required by applicable law or agreed to in writing, software
 * distributed under the License is distributed on an "AS IS" BASIS,
 * WITHOUT WARRANTIES OR CONDITIONS OF ANY KIND, either express or implied.
 * See the License for the specific language governing permissions and
 * limitations under the License.
 */
import org.gradle.util.VersionNumber
import java.text.SimpleDateFormat

buildscript {
	repositories {
		mavenCentral()
		maven { url "https://plugins.gradle.org/m2/" }
		maven { url "https://repo.spring.io/plugins-release" }
	}
	dependencies {
		classpath 'org.jfrog.buildinfo:build-info-extractor-gradle:4.33.22' //applied in individual submodules
	}
}

plugins {
	id "com.diffplug.spotless" version "6.13.0"
	id 'com.google.osdetector' version '1.7.3'
	id 'org.gradle.test-retry' version '1.6.0'
	id 'io.spring.nohttp' version '0.0.11'
	id 'com.github.johnrengelman.shadow' version '8.1.1' apply false
	//we now need version of Artifactory gradle plugin deployed on Maven Central, see above
	id 'me.champeau.gradle.japicmp' version '0.4.4' apply false
	id 'de.undercouch.download' version '5.6.0' apply false
	id 'io.spring.javadoc' version '0.0.1' apply false
	id 'io.spring.javadoc-aggregate' version '0.0.1' apply false
	id 'biz.aQute.bnd.builder' version '6.4.0' apply false
	id 'org.graalvm.buildtools.native' version '0.9.25' apply false
	id 'io.spring.antora.generate-antora-yml' version '0.0.1' apply false
	id 'net.ltgt.errorprone' version '4.1.0' apply false
}

description = 'Reactive Streams Netty driver'

apply from: "gradle/releaser.gradle"

repositories { //needed at root for nohttp-checkstyle
	mavenCentral()
}

ext {
	if (project.hasProperty('versionBranch') && version.toString().endsWith("-SNAPSHOT")) {
		versionBranch = versionBranch.replaceAll("\"", "").trim()
		if (!versionBranch.isEmpty()) {
			realVersion = version.toString() + "-" + versionBranch
			project.version = realVersion
			println "Building special snapshot ${project.version}"
		}
	}

	versionNumber = VersionNumber.parse(version.toString())
	if (versionNumber.qualifier == null || versionNumber.qualifier.size() == 0) {
		osgiVersion = "${version}.RELEASE"
		println "$version is a release, will use $osgiVersion for bnd"
	}
	else if (versionNumber.qualifier.equalsIgnoreCase("SNAPSHOT")) {
		sdf = new SimpleDateFormat("yyyyMMddHHmm");
		sdf.setTimeZone(TimeZone.getTimeZone("UTC"));
		buildTimestamp = sdf.format(new Date())
		osgiVersion = "${versionNumber.major}.${versionNumber.minor}.${versionNumber.micro}.BUILD-$buildTimestamp"
		println "$version is a snapshot, will use $osgiVersion for bnd"
	}
	else {
		osgiVersion = "${versionNumber.major}.${versionNumber.minor}.${versionNumber.micro}.${versionNumber.qualifier}"
		println "$version is neither release nor snapshot, will use $osgiVersion for bnd"
	}

	os_suffix = ""
	if (osdetector.classifier in ["linux-x86_64"] || ["osx-x86_64"] || ["osx-aarch_64"] || ["windows-x86_64"]) {
		os_suffix = ":" + osdetector.classifier
	}

	//Metrics
	micrometerVersion = '1.14.0-SNAPSHOT' //optional baseline
	micrometerTracingVersion = '1.4.0-SNAPSHOT' //optional baseline
	micrometerDocsVersion = '1.0.4' //optional baseline

	contextPropagationDefaultVersion = '1.1.0' //optional baseline
	if (!project.hasProperty("forceContextPropagationVersion")) {
		contextPropagationVersion = contextPropagationDefaultVersion
	}
	else {
		contextPropagationVersion = forceContextPropagationVersion
		println "Context Propagation version defined from command line: ${forceContextPropagationVersion}"
	}

	braveVersion = '6.0.3'
	zipkinSenderVersion = '3.4.2'

	jsr305Version = '3.0.2'

	// Logging
	slf4jVersion = '1.7.36'
	logbackVersion = '1.2.13'

	// Netty
	nettyDefaultVersion = '4.1.114.Final'
	if (!project.hasProperty("forceNettyVersion")) {
		nettyVersion = nettyDefaultVersion
	}
	else {
		nettyVersion = forceNettyVersion
		println "Netty version defined from command line: ${forceNettyVersion}"
	}
	nettyIoUringVersion = '0.0.25.Final'
	nettyQuicVersion = '0.0.68.Final'
	nettyHttp3Version = '0.0.28.Final'

	// Testing
	brotli4jVersion = '1.17.0'
<<<<<<< HEAD
	zstdJniVersion = '1.5.6-7'
	jacksonDatabindVersion = '2.18.0'
=======
	jacksonDatabindVersion = '2.18.1'
>>>>>>> 2f33dd7d
	testAddonVersion = reactorCoreVersion
	assertJVersion = '3.26.3'
	awaitilityVersion = '4.2.2'
	hoverflyJavaVersion = '0.19.1'
	tomcatVersion = '9.0.96'
	boringSslVersion = '2.0.66.Final'
	junitVersion = '5.11.3'
	junitPlatformLauncherVersion = '1.11.3'
	mockitoVersion = '4.11.0'
	blockHoundVersion = '1.0.10.RELEASE'
	reflectionsVersion = '0.10.2'
	errorproneCoreVersion = '2.10.0'
	errorproneGuavaVersion = '30.0-jre'

	// Antora
	antoraPluginVersion = '1.0.0'

	javadocLinks = ["https://docs.oracle.com/javase/8/docs/api/",
					// Use Reactive Streams 1.0.3 version for javadoc generation
					// With Reactive Streams 1.0.4 version there is
					// javadoc: warning - Error fetching URL: https://www.reactive-streams.org/reactive-streams-1.0.4-javadoc/
					"https://www.reactive-streams.org/reactive-streams-1.0.3-javadoc/",
					"https://projectreactor.io/docs/core/release/api/",
					"https://netty.io/4.1/api/",
					"https://projectreactor.io/docs/netty/release/api/",
					"https://javadoc.io/doc/io.netty.incubator/netty-incubator-codec-classes-quic/latest/"] as String[]
}

nohttp {
	source.exclude "docs/modules/ROOT/assets/highlight/**"
	source.exclude "**/build/**"
	source.exclude "docs/.gradle/**"
	source.exclude "docs/node_modules/**"
}

spotless {
	if (project.hasProperty("spotlessFrom")) {
		if (project.spotlessFrom == "ALL") {
			println "[Spotless] Ratchet deactivated"
		}
		else {
			println "[Spotless] Ratchet from $project.spotlessFrom"
			ratchetFrom project.spotlessFrom
		}
	}
	else if (System.getenv ()["GITHUB_ACTION"] != null) {
		println "[Spotless] GitHub Action detected without explicit branch, not enforcing check"
		enforceCheck false
	}
	else {
		String spotlessBranch = "origin/main"
		println "[Spotless] Local run detected, ratchet from $spotlessBranch"
		ratchetFrom spotlessBranch
	}
	java {
		target '**/*.java'
		licenseHeaderFile('codequality/spotless/licenseSlashstarStyle.txt')
	}
	format 'gradle', {
		target '**/*.gradle'
		// find start of gradle files by looking for either `import`, `apply`
		// or start of blocks like `javadoc {` or `configure(rootProject) {`...
		licenseHeaderFile('codequality/spotless/licenseSlashstarStyle.txt',
				"^\\w+(\\(\\w+\\))?\\s?\\{?|import|apply")
	}
}

subprojects {
	group = 'io.projectreactor.netty'

	apply plugin: 'java-library'
	apply plugin: 'jacoco'
	apply plugin: 'checkstyle'
	apply plugin: 'org.gradle.test-retry'
	apply from: "${rootDir}/gradle/setup.gradle"
	apply from: "${rootDir}/gradle/javadoc.gradle"
	apply from: "${rootDir}/gradle/errorprone.gradle"


	java {
		toolchain {
			languageVersion = JavaLanguageVersion.of(name == "docs" ? 17 : 8)
		}
	}

	jacoco {
		toolVersion = '0.8.7'
	}

	jacocoTestReport {
		reports {
			xml.required = true
			html.required = true
		}
	}

	checkstyle {
		configFile = file("${rootDir}/codequality/checkstyle.xml")
	}

	[compileJava, compileTestJava]*.options*.compilerArgs = ["-Xlint:varargs",
															 "-Xlint:cast",
															 "-Xlint:classfile",
															 "-Xlint:dep-ann",
															 "-Xlint:divzero",
															 "-Xlint:empty",
															 "-Xlint:finally",
															 "-Xlint:overrides",
															 "-Xlint:path",
															 "-Xlint:processing",
															 "-Xlint:static",
															 "-Xlint:try",
															 "-Xlint:deprecation",
															 "-Xlint:unchecked",
															 "-Xlint:-serial",      // intentionally disabled
															 "-Xlint:-options",     // intentionally disabled
															 "-Xlint:fallthrough",
															 "-Xlint:rawtypes"
	]

	compileTestJava.options.compilerArgs += "-parameters"
	tasks.withType(Javadoc) {
		options.addStringOption('Xdoclint:none', '-quiet')
		options.addStringOption('encoding', 'UTF-8')
	}

	[compileJava, compileTestJava]*.options*.encoding = 'UTF-8'
	sourceSets.test.resources.srcDirs = ["src/test/resources", "src/test/java"]

	configurations.all {
		exclude group: 'commons-logging', module: 'commons-logging'
	}

	project.tasks.withType(Test).all {
		// run tests with IPv4 only when IPv6 is available
		if (project.hasProperty('preferIPv4Stack')) {
			systemProperty("java.net.preferIPv4Stack", "true")
		}
		// run tests with preferring IPv6 addresses
		if (project.hasProperty('preferIPv6Addresses')) {
			systemProperty("java.net.preferIPv6Addresses", "true")
		}
		systemProperty("java.awt.headless", "true")
		systemProperty("reactor.trace.cancel", "true")
		systemProperty("reactor.trace.nocapacity", "true")
		systemProperty("testGroups", project.properties.get("testGroups"))
		systemProperty("io.netty.leakDetection.level", "paranoid")
		systemProperty("reactor.netty.pool.getPermitsSamplingRate", "0.5")
		systemProperty("reactor.netty.pool.returnPermitsSamplingRate", "0.5")
		if (project.hasProperty("forceTransport")) {
			systemProperty("forceTransport", forceTransport)
		}
		scanForTestClasses = false
		include '**/*Tests.*'
		include '**/*Test.*'
		include '**/*Spec.*'
		exclude '**/*Abstract*.*'

		useJUnitPlatform()

		retry {
			maxFailures = 10
			maxRetries = 1
		}

		testLogging {
			showExceptions true
			exceptionFormat "full"
		}

		onOutput { descriptor, event ->
			def evMsg = event.message
			if (evMsg.contains("ResourceLeakDetector")) {
				if (!evMsg.contains(" -Dio.netty.leakDetection")
						&& !evMsg.contains("DEBUG io.netty.util.ResourceLeakDetectorFactory")) {
					logger.error("ERROR: Test: " + descriptor + " produced resource leak: " + event.message)
				}
			}
		}
	}

	repositories {
		mavenCentral()
		maven { url "https://oss.sonatype.org/content/repositories/releases/" }
		maven { url 'https://repo.spring.io/milestone' }
		if (version.endsWith('-SNAPSHOT') || version.contains('-SNAPSHOT-')) { //classic or customized snapshots
			if (System.getenv()["GITHUB_ACTION"] == null) {
				mavenLocal()
			}
			else {
				println 'GitHub Action detected, avoiding use of mavenLocal()'
			}
			maven { url 'https://repo.spring.io/snapshot' }
			maven { url 'https://oss.sonatype.org/content/repositories/snapshots' }
		}
	}

	tasks.withType(GenerateModuleMetadata) {
		enabled = false
	}

	jar {
		manifest {
			attributes("Created-By": "${System.getProperty("java.version")} (${System.getProperty("java.specification.vendor")})",
					"Implementation-Title": project.name,
					"Implementation-Version": project.version)
		}
	}

	check.dependsOn jacocoTestReport
}

configurations.all {
	// check for updates every build
	resolutionStrategy.cacheChangingModulesFor 0, 'seconds'
}<|MERGE_RESOLUTION|>--- conflicted
+++ resolved
@@ -122,12 +122,8 @@
 
 	// Testing
 	brotli4jVersion = '1.17.0'
-<<<<<<< HEAD
 	zstdJniVersion = '1.5.6-7'
-	jacksonDatabindVersion = '2.18.0'
-=======
 	jacksonDatabindVersion = '2.18.1'
->>>>>>> 2f33dd7d
 	testAddonVersion = reactorCoreVersion
 	assertJVersion = '3.26.3'
 	awaitilityVersion = '4.2.2'
