--- conflicted
+++ resolved
@@ -122,12 +122,8 @@
 	junitVersion = '5.9.2'
 	junitPlatformLauncherVersion = '1.9.2'
 	mockitoVersion = '4.11.0'
-<<<<<<< HEAD
-	blockHoundVersion = '1.0.6.RELEASE'
+	blockHoundVersion = '1.0.7.RELEASE'
 	reflectionsVersion = '0.10.2'
-=======
-	blockHoundVersion = '1.0.7.RELEASE'
->>>>>>> 551dd086
 
 	javadocLinks = ["https://docs.oracle.com/javase/8/docs/api/",
 					"https://fasterxml.github.io/jackson-databind/javadoc/2.5/",
