--- conflicted
+++ resolved
@@ -22,12 +22,7 @@
   }
   dependencies {
 	classpath 'org.springframework.build.gradle:propdeps-plugin:0.0.7',
-<<<<<<< HEAD
-			'com.google.gradle:osdetector-gradle-plugin:1.4.0',
-=======
-			'com.github.jengelman.gradle.plugins:shadow:1.2.0',
 			'com.google.gradle:osdetector-gradle-plugin:1.6.2',
->>>>>>> cff5c75d
 			'biz.aQute.bnd:biz.aQute.bnd.gradle:4.2.0'
   }
 }
@@ -37,7 +32,7 @@
   id 'org.asciidoctor.convert' version '1.5.11'
   id 'com.github.johnrengelman.shadow' version '5.0.0'
   id "com.jfrog.artifactory" version "4.9.8" apply false
-  id "de.undercouch.download" version "3.4.3"
+  id "de.undercouch.download" version "4.0.4"
   id 'me.champeau.gradle.japicmp' version '0.2.8'
 }
 
@@ -82,7 +77,7 @@
   hoverflyJavaVersion = '0.12.3'
   tomcatVersion = '9.0.35'
   boringSslVersion = '2.0.30.Final'
-  junitVersion = '4.12'
+  junitVersion = '4.13'
 
   javadocLinks = ["https://docs.oracle.com/javase/7/docs/api/",
 				  "https://docs.oracle.com/javaee/6/api/",
