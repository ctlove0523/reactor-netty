--- conflicted
+++ resolved
@@ -47,16 +47,12 @@
 
   gradleScriptDir = "${rootProject.projectDir}/gradle"
 
-<<<<<<< HEAD
-  reactorCoreVersion = "3.3.0.M3"
-  reactorPoolVersion = "0.0.1.M3"
+  reactorCoreVersion = "3.3.0.BUILD-SNAPSHOT"
+  reactorPoolVersion = "0.0.1.BUILD-SNAPSHOT"
   blockHoundVersion = "1.0.0.M5"
 
   //Metrics
   micrometerVersion = 'latest.release'
-=======
-  reactorCoreVersion = "3.2.12.BUILD-SNAPSHOT"
->>>>>>> 734959cb
 
   // Logging
   slf4jVersion = '1.7.12'
