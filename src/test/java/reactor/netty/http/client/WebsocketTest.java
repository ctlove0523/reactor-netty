/*
 * Copyright (c) 2011-Present Pivotal Software Inc, All Rights Reserved.
 *
 * Licensed under the Apache License, Version 2.0 (the "License");
 * you may not use this file except in compliance with the License.
 * You may obtain a copy of the License at
 *
 *       https://www.apache.org/licenses/LICENSE-2.0
 *
 * Unless required by applicable law or agreed to in writing, software
 * distributed under the License is distributed on an "AS IS" BASIS,
 * WITHOUT WARRANTIES OR CONDITIONS OF ANY KIND, either express or implied.
 * See the License for the specific language governing permissions and
 * limitations under the License.
 */

package reactor.netty.http.client;

import java.nio.charset.Charset;
import java.time.Duration;
import java.util.List;
import java.util.concurrent.CountDownLatch;
import java.util.concurrent.TimeUnit;
import java.util.concurrent.atomic.AtomicBoolean;
import java.util.concurrent.atomic.AtomicInteger;
import java.util.concurrent.atomic.AtomicReference;
import java.util.function.BiFunction;

import io.netty.buffer.Unpooled;
import io.netty.handler.codec.CorruptedFrameException;
import io.netty.handler.codec.http.HttpHeaderNames;
import io.netty.handler.codec.http.HttpResponseStatus;
import io.netty.handler.codec.http.websocketx.CloseWebSocketFrame;
import io.netty.handler.codec.http.websocketx.PingWebSocketFrame;
import io.netty.handler.codec.http.websocketx.PongWebSocketFrame;
import io.netty.handler.codec.http.websocketx.TextWebSocketFrame;
import io.netty.handler.codec.http.websocketx.WebSocketCloseStatus;
import io.netty.handler.codec.http.websocketx.WebSocketFrame;
import io.netty.handler.codec.http.websocketx.WebSocketHandshakeException;
import org.junit.After;
import org.junit.Assert;
import org.junit.Test;
import org.reactivestreams.Publisher;
import reactor.core.publisher.DirectProcessor;
import reactor.core.publisher.Flux;
import reactor.core.publisher.FluxProcessor;
import reactor.core.publisher.Mono;
import reactor.core.publisher.MonoProcessor;
import reactor.core.publisher.ReplayProcessor;
import reactor.core.scheduler.Scheduler;
import reactor.core.scheduler.Schedulers;
import reactor.netty.DisposableServer;
import reactor.netty.channel.AbortedException;
import reactor.netty.http.server.HttpServer;
import reactor.netty.http.websocket.WebsocketInbound;
import reactor.netty.http.websocket.WebsocketOutbound;
import reactor.netty.resources.ConnectionProvider;
import reactor.test.StepVerifier;
import reactor.util.Logger;
import reactor.util.Loggers;
import reactor.util.function.Tuple2;

import static org.assertj.core.api.Assertions.assertThat;
import static org.hamcrest.CoreMatchers.is;

/**
 * @author tjreactive
 * @author smaldini
 */
public class WebsocketTest {

	static final String auth = "bearer abc";

	static final Logger log = Loggers.getLogger(WebsocketTest.class);

	DisposableServer httpServer = null;

	@After
	public void disposeHttpServer() {
		if (httpServer != null)
			httpServer.disposeNow();
	}

	@Test
	public void simpleTest() {
		httpServer = HttpServer.create()
		                       .port(0)
		                       .handle((in, out) -> out.sendWebsocket((i, o) -> o.sendString(Mono.just("test"))))
		                       .wiretap(true)
		                       .bindNow();

		List<String> res =
				HttpClient.create()
				          .port(httpServer.address().getPort())
				          .wiretap(true)
				          .headers(h -> h.add("Authorization", auth))
				          .websocket()
				          .uri("/test")
				          .handle((i, o) -> i.receive().asString())
				          .log("client")
				          .collectList()
				          .block();

		Assert.assertNotNull(res);
		Assert.assertThat(res.get(0), is("test"));
	}

	@Test
	public void serverWebSocketFailed() {
		httpServer =
				HttpServer.create()
				          .port(0)
				          .handle((in, out) -> {
				              if (!in.requestHeaders().contains("Authorization")) {
				                  return out.status(401);
				              } else {
				                  return out.sendWebsocket((i, o) -> o.sendString(Mono.just("test")));
				              }
				          })
				          .wiretap(true)
				          .bindNow();

		Mono<String> res =
				HttpClient.create()
				          .port(httpServer.address()
				                          .getPort())
				          .websocket()
				          .uri("/test")
				          .handle((in, out) -> in.receive().aggregate().asString())
				          .next();

		StepVerifier.create(res)
		            .expectError(WebSocketHandshakeException.class)
		            .verify(Duration.ofSeconds(30));
	}

	@Test
	public void unidirectional() {
		int c = 10;
		httpServer = HttpServer.create()
		                       .port(0)
		                       .handle((in, out) -> out.sendWebsocket(
		                               (i, o) -> o.sendString(
		                                                  Mono.just("test")
		                                                      .delayElement(Duration.ofMillis(100))
		                                                      .repeat())))
		                       .wiretap(true)
		                       .bindNow();

		Flux<String> ws = HttpClient.create()
		                            .port(httpServer.address().getPort())
		                            .wiretap(true)
		                            .websocket()
		                            .uri("/")
		                            .handle((in, out) -> in.aggregateFrames()
		                                                   .receive()
		                                                   .asString());

		List<String> expected =
				Flux.range(1, c)
				    .map(v -> "test")
				    .collectList()
				    .block();
		Assert.assertNotNull(expected);

		StepVerifier.create(ws.take(c)
		                      .log())
		            .expectNextSequence(expected)
		            .expectComplete()
		            .verify();
	}

	@Test
	public void webSocketRespondsToRequestsFromClients() {
		AtomicInteger clientRes = new AtomicInteger();
		AtomicInteger serverRes = new AtomicInteger();

		httpServer =
				HttpServer.create()
				          .port(0)
				          .route(r -> r.get("/test/{param}", (req, res) -> {
				              log.debug(req.requestHeaders().get("test"));
				              return res.header("content-type", "text/plain")
				                        .sendWebsocket((in, out) ->
				                                out.sendString(in.receive()
				                                                 .asString()
				                                                 .publishOn(Schedulers.single())
				                                                 .doOnNext(s -> serverRes.incrementAndGet())
				                                                 .map(it -> it + ' ' + req.param("param") + '!')
				                                                 .log("server-reply")));
				          }))
				          .wiretap(true)
				          .bindNow(Duration.ofSeconds(5));

		HttpClient client = HttpClient.create()
		                              .port(httpServer.address().getPort())
		                              .wiretap(true);

		Mono<List<String>> response =
				client.headers(h -> h.add("Content-Type", "text/plain")
				                     .add("test", "test"))
				      .websocket()
				      .uri("/test/World")
				      .handle((i, o) -> {
				          o.sendString(Flux.range(1, 1000)
				                           .log("client-send")
				                           .map(it -> "" + it), Charset.defaultCharset())
				           .then()
				           .subscribe();

				          return i.receive()
				                  .asString();
				      })
				      .log("client-received")
				      .publishOn(Schedulers.parallel())
				      .doOnNext(s -> clientRes.incrementAndGet())
				      .take(1000)
				      .collectList()
				      .cache()
				      .doOnError(i -> System.err.println("Failed requesting server: " + i));

		log.debug("STARTING: server[" + serverRes.get() + "] / client[" + clientRes.get() + "]");

		StepVerifier.create(response)
		            .expectNextMatches(list -> "1000 World!".equals(list.get(999)))
		            .expectComplete()
		            .verify();

		log.debug("FINISHED: server[" + serverRes.get() + "] / client[" + clientRes + "]");
	}

	@Test
	public void unidirectionalBinary() {
		int c = 10;
		httpServer = HttpServer.create()
		                       .port(0)
		                       .handle((in, out) -> out.sendWebsocket(
		                               (i, o) -> o.sendByteArray(
		                                                  Mono.just("test".getBytes(Charset.defaultCharset()))
		                                                      .delayElement(Duration.ofMillis(100))
		                                                      .repeat())))
		                       .wiretap(true)
		                       .bindNow();

		Flux<String> ws = HttpClient.create()
		                            .port(httpServer.address().getPort())
		                            .websocket()
		                            .uri("/test")
		                            .handle((i, o) -> i.aggregateFrames()
		                                               .receive()
		                                               .asString());

		List<String> expected =
				Flux.range(1, c)
				    .map(v -> "test")
				    .collectList()
				    .block();
		Assert.assertNotNull(expected);

		StepVerifier.create(ws.take(c)
		                      .log())
		            .expectNextSequence(expected)
		            .expectComplete()
		            .verify();
	}

	@Test
	public void duplexEcho() throws Exception {

		int c = 10;
		CountDownLatch clientLatch = new CountDownLatch(c);
		CountDownLatch serverLatch = new CountDownLatch(c);

		FluxProcessor<String, String> server =
				ReplayProcessor.<String>create().serialize();
		FluxProcessor<String, String> client =
				ReplayProcessor.<String>create().serialize();

		server.log("server")
		      .subscribe(v -> serverLatch.countDown());
		client.log("client")
		      .subscribe(v -> clientLatch.countDown());

		httpServer = HttpServer.create()
		                       .port(0)
		                       .handle((in, out) -> out.sendWebsocket((i, o) -> o.sendString(
		                               i.receive()
		                                .asString()
		                                .take(c)
		                                .subscribeWith(server))))
		                       .wiretap(true)
		                       .bindNow();

		Flux.interval(Duration.ofMillis(200))
		    .map(Object::toString)
		    .subscribe(client::onNext);

		HttpClient.create()
		          .port(httpServer.address().getPort())
		          .wiretap(true)
		          .websocket()
		          .uri("/test")
		          .handle((i, o) -> o.sendString(i.receive()
		                                          .asString()
		                                          .subscribeWith(client)))
		          .log()
		          .subscribe();

		Assert.assertTrue(serverLatch.await(10, TimeUnit.SECONDS));
		Assert.assertTrue(clientLatch.await(10, TimeUnit.SECONDS));
	}

	@Test
	public void simpleSubprotocolServerNoSubprotocol() {
		httpServer = HttpServer.create()
		                       .port(0)
		                       .handle((in, out) -> out.sendWebsocket((i, o) -> o.sendString(Mono.just("test"))))
		                       .wiretap(true)
		                       .bindNow();

		StepVerifier.create(
				HttpClient.create()
				          .port(httpServer.address().getPort())
				          .headers(h -> h.add("Authorization", auth))
				          .websocket("SUBPROTOCOL,OTHER")
				          .uri("/test")
				          .handle((i, o) -> i.receive().asString()))
		            .verifyErrorMessage("Invalid subprotocol. Actual: null. Expected one of: SUBPROTOCOL,OTHER");
	}

	@Test
	public void simpleSubprotocolServerNotSupported() {
		httpServer = HttpServer.create()
		                       .port(0)
		                       .handle((in, out) -> out.sendWebsocket(
		                               "protoA,protoB",
		                               (i, o) -> {
		                                   return o.sendString(Mono.just("test"));
		                               }))
		                       .wiretap(true)
		                       .bindNow();

		StepVerifier.create(
				HttpClient.create()
				          .port(httpServer.address().getPort())
				          .headers(h -> h.add("Authorization", auth))
				          .websocket("SUBPROTOCOL,OTHER")
				          .uri("/test")
				          .handle((i, o) -> i.receive().asString()))
		            //the SERVER returned null which means that it couldn't select a protocol
		            .verifyErrorMessage("Invalid subprotocol. Actual: null. Expected one of: SUBPROTOCOL,OTHER");
	}

	@Test
	public void simpleSubprotocolServerSupported() {
		httpServer = HttpServer.create()
		                       .port(0)
		                       .handle((in, out) -> out.sendWebsocket("SUBPROTOCOL",
		                               (i, o) -> o.sendString(Mono.just("test"))))
		                       .wiretap(true)
		                       .bindNow();

		List<String> res =
				HttpClient.create()
				          .port(httpServer.address()
				                          .getPort())
				          .wiretap(true)
				          .headers(h -> h.add("Authorization", auth))
				          .websocket("SUBPROTOCOL,OTHER")
				          .uri("/test")
				          .handle((i, o) -> i.receive().asString())
				          .log()
				          .collectList()
				          .block(Duration.ofSeconds(30));

		Assert.assertNotNull(res);
		Assert.assertThat(res.get(0), is("test"));
	}

	@Test
	public void simpleSubprotocolSelected() {
		httpServer = HttpServer.create()
		                       .port(0)
		                       .handle((in, out) -> out.sendWebsocket(
		                               "NOT, Common",
		                               (i, o) -> o.sendString(
		                                       Mono.just("SERVER:" + o.selectedSubprotocol()))))
		                       .wiretap(true)
		                       .bindNow();

		List<String> res =
				HttpClient.create()
				          .port(httpServer.address().getPort())
				          .wiretap(true)
				          .headers(h -> h.add("Authorization", auth))
				          .websocket("Common,OTHER")
				          .uri("/test")
				          .handle((in, out) -> in.receive()
				                                 .asString()
				                                 .map(srv -> "CLIENT:" + in.selectedSubprotocol() + "-" + srv))
				          .log()
				          .collectList()
				          .block(Duration.ofSeconds(30));

		Assert.assertNotNull(res);
		Assert.assertThat(res.get(0), is("CLIENT:Common-SERVER:Common"));
	}

	@Test
	public void noSubprotocolSelected() {
		httpServer = HttpServer.create()
		                       .port(0)
		                       .handle((in, out) -> out.sendWebsocket((i, o) -> o.sendString(
		                               Mono.just("SERVER:" + o.selectedSubprotocol()))))
		                       .wiretap(true)
		                       .bindNow();

		List<String> res =
				HttpClient.create()
				          .port(httpServer.address().getPort())
				          .headers(h -> h.add("Authorization", auth))
				          .websocket()
				          .uri("/test")
				          .handle((in, out) -> in.receive()
				                                 .asString()
				                                 .map(srv -> "CLIENT:" + in.selectedSubprotocol() + "-" + srv))
				          .log()
				          .collectList()
				          .block(Duration.ofSeconds(30));

		Assert.assertNotNull(res);
		Assert.assertThat(res.get(0), is("CLIENT:null-SERVER:null"));
	}

	@Test
	public void anySubprotocolSelectsFirstClientProvided() {
		httpServer = HttpServer.create()
		                       .port(0)
		                       .handle((in, out) -> out.sendWebsocket("proto2,*", (i, o) -> o.sendString(
		                               Mono.just("SERVER:" + o.selectedSubprotocol()))))
		                       .wiretap(true)
		                       .bindNow();

		List<String> res =
				HttpClient.create()
				          .port(httpServer.address().getPort())
				          .headers(h -> h.add("Authorization", auth))
				          .websocket("proto1, proto2")
				          .uri("/test")
				          .handle((in, out) -> in.receive()
				                                 .asString()
				                                 .map(srv -> "CLIENT:" + in.selectedSubprotocol() + "-" + srv))
				          .log()
				          .collectList()
				          .block(Duration.ofSeconds(30));

		Assert.assertNotNull(res);
		Assert.assertThat(res.get(0), is("CLIENT:proto1-SERVER:proto1"));
	}

	@Test
	public void sendToWebsocketSubprotocol() throws InterruptedException {
		AtomicReference<String> serverSelectedProtocol = new AtomicReference<>();
		AtomicReference<String> clientSelectedProtocol = new AtomicReference<>();
		AtomicReference<String> clientSelectedProtocolWhenSimplyUpgrading = new AtomicReference<>();
		CountDownLatch latch = new CountDownLatch(1);

		httpServer = HttpServer.create()
		                       .port(0)
		                       .handle((in, out) -> out.sendWebsocket(
		                               "not,proto1", (i, o) -> {
		                                   serverSelectedProtocol.set(i.selectedSubprotocol());
		                                   latch.countDown();
		                                   return i.receive()
		                                           .asString()
		                                           .doOnNext(System.err::println)
		                                           .then();
		                               }))
		                       .wiretap(true)
		                       .bindNow();

		HttpClient.create()
		           .port(httpServer.address().getPort())
		           .headers(h -> h.add("Authorization", auth))
		           .websocket("proto1,proto2")
		           .uri("/test")
		           .handle((in, out) -> {
		              clientSelectedProtocolWhenSimplyUpgrading.set(in.selectedSubprotocol());
		              clientSelectedProtocol.set(out.selectedSubprotocol());
		              return out.sendString(Mono.just("HELLO" + out.selectedSubprotocol()));
		          })
		          .blockLast(Duration.ofSeconds(30));

		Assert.assertTrue(latch.await(30, TimeUnit.SECONDS));
		Assert.assertThat(serverSelectedProtocol.get(), is("proto1"));
		Assert.assertThat(clientSelectedProtocol.get(), is("proto1"));
		Assert.assertThat(clientSelectedProtocolWhenSimplyUpgrading.get(), is("proto1"));
	}

	@Test
	public void testMaxFramePayloadLengthFailed() {
		httpServer = HttpServer.create()
		                       .port(0)
		                       .handle((in, out) -> out.sendWebsocket((i, o) -> o.sendString(Mono.just("12345678901"))))
		                       .wiretap(true)
		                       .bindNow();

		Mono<Void> response = HttpClient.create()
		                                .port(httpServer.address().getPort())
		                                .websocket(10)
		                                .handle((in, out) -> in.receive()
		                                                       .asString()
		                                                       .map(srv -> srv))
		                                .log()
		                                .then();

		StepVerifier.create(response)
		            .expectError(CorruptedFrameException.class)
		            .verify(Duration.ofSeconds(30));
	}

	@Test
	public void testMaxFramePayloadLengthSuccess() {
		httpServer = HttpServer.create()
		                       .port(0)
		                       .handle((in, out) -> out.sendWebsocket((i, o) -> o.sendString(Mono.just("12345678901"))))
		                       .wiretap(true)
		                       .bindNow();

		Mono<Void> response = HttpClient.create()
		                                .port(httpServer.address().getPort())
		                                .websocket(11)
		                                .handle((in, out) -> in.receive()
		                                                       .asString()
		                                                       .map(srv -> srv))
		                                .log()
		                                .then();

		StepVerifier.create(response)
		            .expectComplete()
		            .verify(Duration.ofSeconds(30));
	}

	@Test
	public void testServerMaxFramePayloadLengthFailed() {
		doTestServerMaxFramePayloadLength(10,
				Flux.just("1", "2", "12345678901", "3"), Flux.just("1", "2"), 2);
	}

	@Test
	public void testServerMaxFramePayloadLengthSuccess() {
		doTestServerMaxFramePayloadLength(11,
				Flux.just("1", "2", "12345678901", "3"), Flux.just("1", "2", "12345678901", "3"), 4);
	}

	private void doTestServerMaxFramePayloadLength(int maxFramePayloadLength, Flux<String> input, Flux<String> expectation, int count) {
		httpServer =
				HttpServer.create()
				          .port(0)
				          .handle((req, res) -> res.sendWebsocket(null, maxFramePayloadLength, (in, out) ->
				              out.sendObject(in.aggregateFrames()
				                               .receiveFrames()
				                               .map(WebSocketFrame::content)
				                               .map(byteBuf ->
				                                   byteBuf.readCharSequence(byteBuf.readableBytes(), Charset.defaultCharset()).toString())
				                               .map(TextWebSocketFrame::new))))
				          .wiretap(true)
				          .bindNow();

		ReplayProcessor<String> output = ReplayProcessor.create();
		HttpClient.create()
		          .port(httpServer.address().getPort())
		          .websocket()
		          .uri("/")
		          .handle((in, out) -> out.sendString(input)
		                                  .then(in.aggregateFrames()
		                                          .receiveFrames()
		                                          .map(WebSocketFrame::content)
		                                          .map(byteBuf ->
		                                              byteBuf.readCharSequence(byteBuf.readableBytes(), Charset.defaultCharset()).toString())
		                                          .take(count)
		                                          .subscribeWith(output)
		                                          .then()))
		          .blockLast(Duration.ofSeconds(30));

		assertThat(output.collectList().block(Duration.ofSeconds(30)))
				.isEqualTo(expectation.collectList().block(Duration.ofSeconds(30)));
	}


	@Test
	public void closePool() {
		ConnectionProvider pr = ConnectionProvider.create("closePool", 1);
		httpServer = HttpServer.create()
		                       .port(0)
		                       .handle((in, out) -> out.sendWebsocket(
		                               (i, o) -> o.sendString(
		                                                  Mono.just("test")
		                                                      .delayElement(Duration.ofMillis(100))
		                                                      .repeat())))
		                       .wiretap(true)
		                       .bindNow();

		Flux<String> ws = HttpClient.create(pr)
		                            .port(httpServer.address()
		                                            .getPort())
		                            .websocket()
		                            .uri("/")
		                            .receive()
		                            .asString();

		List<String> expected =
				Flux.range(1, 20)
				    .map(v -> "test")
				    .collectList()
				    .block();
		Assert.assertNotNull(expected);

		StepVerifier.create(
				Flux.range(1, 10)
				    .concatMap(i -> ws.take(2)
				                      .log()))
		            .expectNextSequence(expected)
		            .expectComplete()
		            .verify();

		pr.dispose();
	}

	@Test
	public void testCloseWebSocketFrameSentByServer() {
		httpServer =
				HttpServer.create()
				          .port(0)
				          .handle((req, res) ->
				                  res.sendWebsocket((in, out) -> out.sendObject(in.receiveFrames()
				                                                                  .doOnNext(WebSocketFrame::retain))))
				          .wiretap(true)
				          .bindNow();

		Flux<WebSocketFrame> response =
				HttpClient.create()
				          .port(httpServer.address().getPort())
				          .websocket()
				          .uri("/")
				          .handle((in, out) -> out.sendString(Mono.just("echo"))
				                                  .sendObject(new CloseWebSocketFrame())
				                                  .then()
				                                  .thenMany(in.receiveFrames()));

		StepVerifier.create(response)
		            .expectNextMatches(webSocketFrame ->
		                    webSocketFrame instanceof TextWebSocketFrame &&
		                    "echo".equals(((TextWebSocketFrame) webSocketFrame).text()))
		            .expectComplete()
		            .verify(Duration.ofSeconds(30));
	}

	@Test
	public void testCloseWebSocketFrameSentByClient() {
		httpServer =
				HttpServer.create()
				          .port(0)
				          .handle((req, res) ->
				                  res.sendWebsocket((in, out) -> out.sendString(Mono.just("echo"))
				                                                    .sendObject(new CloseWebSocketFrame())))
				          .wiretap(true)
				          .bindNow();

		Mono<Void> response =
				HttpClient.create()
				          .port(httpServer.address().getPort())
				          .websocket()
				          .uri("/")
				          .handle((in, out) -> out.sendObject(in.receiveFrames()
				                                                .doOnNext(WebSocketFrame::retain)
				                                                .then()))
				          .next();

		StepVerifier.create(response)
		            .expectComplete()
		            .verify(Duration.ofSeconds(30));
	}

	@Test
	public void testConnectionAliveWhenTransformationErrors_1() {
		doTestConnectionAliveWhenTransformationErrors((in, out) ->
		        out.sendObject(in.aggregateFrames()
		                         .receiveFrames()
		                         .map(WebSocketFrame::content)
		                         //.share()
		                         .publish()
		                         .autoConnect()
		                         .map(byteBuf ->
		                             byteBuf.readCharSequence(byteBuf.readableBytes(), Charset.defaultCharset()).toString())
		                         .map(Integer::parseInt)
		                         .map(i -> new TextWebSocketFrame(i + ""))
		                         .retry()),
		       Flux.just("1", "2"), 2);
	}

	@Test
	public void testConnectionAliveWhenTransformationErrors_2() {
		doTestConnectionAliveWhenTransformationErrors((in, out) ->
		        out.sendObject(in.aggregateFrames()
		                         .receiveFrames()
		                         .map(WebSocketFrame::content)
		                         .concatMap(content ->
		                             Mono.just(content)
		                                 .map(byteBuf ->
		                                     byteBuf.readCharSequence(byteBuf.readableBytes(), Charset.defaultCharset()).toString())
		                                 .map(Integer::parseInt)
		                                 .map(i -> new TextWebSocketFrame(i + ""))
		                                 .onErrorResume(t -> Mono.just(new TextWebSocketFrame("error"))))),
		        Flux.just("1", "error", "2"), 3);
	}

	private void doTestConnectionAliveWhenTransformationErrors(BiFunction<? super WebsocketInbound, ? super WebsocketOutbound, ? extends Publisher<Void>> handler,
			Flux<String> expectation, int count) {
		httpServer =
				HttpServer.create()
				          .port(0)
				          .handle((req, res) -> res.sendWebsocket(handler))
				          .wiretap(true)
				          .bindNow();

		ReplayProcessor<String> output = ReplayProcessor.create();
		HttpClient.create()
		          .port(httpServer.address().getPort())
		          .websocket()
		          .uri("/")
		          .handle((in, out) -> out.sendString(Flux.just("1", "text", "2"))
		                                  .then(in.aggregateFrames()
		                                          .receiveFrames()
		                                          .map(WebSocketFrame::content)
		                                          .map(byteBuf ->
		                                              byteBuf.readCharSequence(byteBuf.readableBytes(), Charset.defaultCharset()).toString())
		                                          .take(count)
		                                          .subscribeWith(output)
		                                          .then()))
		          .blockLast(Duration.ofSeconds(30));

		assertThat(output.collectList().block(Duration.ofSeconds(30)))
				.isEqualTo(expectation.collectList().block(Duration.ofSeconds(30)));

	}

	@Test
	public void testClientOnCloseIsInvokedClientSendClose() throws Exception {
		httpServer =
				HttpServer.create()
				          .port(0)
				          .handle((req, res) ->
				              res.sendWebsocket((in, out) ->
				                     out.sendString(Flux.interval(Duration.ofSeconds(1))
				                                        .map(l -> l + ""))))
				          .bindNow();

		CountDownLatch latch = new CountDownLatch(3);
		AtomicBoolean error = new AtomicBoolean();
		HttpClient.create()
		          .port(httpServer.address().getPort())
		          .websocket()
		          .uri("/test")
		          .handle((in, out)  -> {
		              Mono.delay(Duration.ofSeconds(3))
		                  .delayUntil(i -> out.sendClose())
		                  .subscribe(c -> {
		                      log.debug("context.dispose()");
		                      latch.countDown();
		                  });
		              in.withConnection(conn ->
		                  conn.onDispose()
		                      .subscribe(
		                              c -> { // no-op
		                              },
		                              t -> {
		                                  t.printStackTrace();
		                                  error.set(true);
		                              },
		                              () -> {
		                                  log.debug("context.onClose() completed");
		                                  latch.countDown();
		                              }));
		                  Mono.delay(Duration.ofSeconds(3))
		                      .repeat(() -> {
		                          AtomicBoolean disposed = new AtomicBoolean(false);
		                          in.withConnection(conn -> {
		                              disposed.set(conn.isDisposed());
		                              log.debug("context.isDisposed() " + conn.isDisposed());
		                          });
		                          if (disposed.get()) {
		                              latch.countDown();
		                              return false;
		                          }
		                          return true;
		                      })
		                      .subscribe();
		                  return Mono.delay(Duration.ofSeconds(7))
		                             .then();
		          })
		          .blockLast(Duration.ofSeconds(30));

		assertThat(latch.await(30, TimeUnit.SECONDS)).isTrue();

		assertThat(error.get()).isFalse();
	}

	@Test
	public void testClientOnCloseIsInvokedClientDisposed() throws Exception {
		httpServer =
				HttpServer.create()
				          .port(0)
				          .handle((req, res) ->
				              res.sendWebsocket((in, out) ->
				                     out.sendString(Flux.interval(Duration.ofSeconds(1))
				                                        .map(l -> l + ""))))
				          .bindNow();

		CountDownLatch latch = new CountDownLatch(3);
		AtomicBoolean error = new AtomicBoolean();
		HttpClient.create()
		          .port(httpServer.address().getPort())
		          .websocket()
		          .uri("/test")
		          .handle((in, out)  -> {
		              in.withConnection(conn -> {
		                  Mono.delay(Duration.ofSeconds(3))
		                      .subscribe(c -> {
		                              log.debug("context.dispose()");
		                              conn.dispose();
		                              latch.countDown();
		                      });
		                  conn.onDispose()
		                         .subscribe(
		                                 c -> { // no-op
		                                 },
		                                 t -> {
		                                     t.printStackTrace();
		                                     error.set(true);
		                                 },
		                                 () -> {
		                                     log.debug("context.onClose() completed");
		                                     latch.countDown();
		                                 });
		              });
		                  Mono.delay(Duration.ofSeconds(3))
		                      .repeat(() -> {
		                          AtomicBoolean disposed = new AtomicBoolean(false);
		                          in.withConnection(conn -> {
		                              disposed.set(conn.isDisposed());
		                              log.debug("context.isDisposed() " + conn.isDisposed());
		                          });
		                          if (disposed.get()) {
		                              latch.countDown();
		                              return false;
		                          }
		                          return true;
		                      })
		                      .subscribe();
		                  return Mono.delay(Duration.ofSeconds(7))
		                             .then();
		          })
		          .blockLast(Duration.ofSeconds(30));

		assertThat(latch.await(30, TimeUnit.SECONDS)).isTrue();

		assertThat(error.get()).isFalse();
	}

	@Test
	public void testClientOnCloseIsInvokedServerInitiatedClose() throws Exception {
		httpServer =
				HttpServer.create()
				          .port(0)
				          .handle((req, res) ->
				              res.sendWebsocket((in, out) ->
				                  out.sendString(Mono.just("test"))))
				          .wiretap(true)
				          .bindNow();

		CountDownLatch latch = new CountDownLatch(2);
		AtomicBoolean error = new AtomicBoolean();
		HttpClient.create()
		          .port(httpServer.address().getPort())
		          .websocket()
		          .uri("/test")
		          .handle((in, out) -> {
		              in.withConnection(conn ->
		                 conn.onDispose()
		                     .subscribe(
		                             c -> { // no-op
		                             },
		                             t -> {
		                                 t.printStackTrace();
		                                 error.set(true);
		                             },
		                             () -> {
		                                 log.debug("context.onClose() completed");
		                                 latch.countDown();
		                             }));
		              Mono.delay(Duration.ofSeconds(3))
		                  .repeat(() -> {
		                      AtomicBoolean disposed = new AtomicBoolean(false);
		                      in.withConnection(conn -> {
		                          disposed.set(conn.isDisposed());
		                          log.debug("context.isDisposed() " + conn.isDisposed());
		                      });
		                      if (disposed.get()) {
		                          latch.countDown();
		                          return false;
		                      }
		                      return true;
		                  })
		                  .subscribe();
		              return in.receive();
		          })
		          .blockLast(Duration.ofSeconds(30));

		assertThat(latch.await(30, TimeUnit.SECONDS)).isTrue();

		assertThat(error.get()).isFalse();
	}

	@Test
	public void testIssue460() {
		httpServer =
				HttpServer.create()
				          .port(0)
				          .host("::1")
				          .wiretap(true)
				          .handle((req, res) -> res.sendWebsocket((in, out) -> Mono.never()))
				          .bindNow();

		HttpClient httpClient =
				HttpClient.create()
				          .addressSupplier(httpServer::address)
				          .wiretap(true)
				          .headers(h -> h.add(HttpHeaderNames.HOST, "[::1"));

		StepVerifier.create(httpClient.websocket()
		                              .connect())
		                              .expectError()
		                              .verify(Duration.ofSeconds(30));
	}

	@Test
	public void testIssue444() {
		doTestIssue444((in, out) ->
				out.sendObject(Flux.error(new Throwable())
				                   .onErrorResume(ex -> out.sendClose(1001, "Going Away"))
				                   .cast(WebSocketFrame.class)));
		doTestIssue444((in, out) ->
				out.send(Flux.range(0, 10)
				             .map(i -> {
				                 if (i == 5) {
				                     out.sendClose(1001, "Going Away").subscribe();
				                 }
				                 return Unpooled.copiedBuffer((i + "").getBytes(Charset.defaultCharset()));
				             })));
		doTestIssue444((in, out) ->
				out.sendObject(Flux.error(new Throwable())
				                   .onErrorResume(ex -> Flux.empty())
				                   .cast(WebSocketFrame.class))
				   .then(Mono.defer(() -> out.sendObject(
				       new CloseWebSocketFrame(1001, "Going Away")).then())));
	}

	private void doTestIssue444(BiFunction<WebsocketInbound, WebsocketOutbound, Publisher<Void>> fn) {
		httpServer =
				HttpServer.create()
				          .host("localhost")
				          .port(0)
				          .handle((req, res) -> res.sendWebsocket(null, fn))
				          .wiretap(true)
				          .bindNow();

		StepVerifier.create(
				HttpClient.create()
				          .addressSupplier(() -> httpServer.address())
				          .wiretap(true)
				          .websocket()
				          .uri("/")
				          .handle((i, o) -> i.receiveFrames()
				                             .then()))
				    .expectComplete()
				    .verify(Duration.ofSeconds(30));
	}

	@Test
	public void testIssue507_1() {
		httpServer =
				HttpServer.create()
				          .port(0)
				          .compress(true)
				          .handle((req, res) ->
				              res.sendWebsocket((in, out) -> out.sendString(Mono.just("test"))))
				          .wiretap(true)
				          .bindNow();

		AtomicBoolean clientHandler = new AtomicBoolean();
		HttpClient client =
				HttpClient.create()
				          .addressSupplier(httpServer::address)
				          .wiretap(true);

		String perMessageDeflateEncoder = "io.netty.handler.codec.http.websocketx.extensions.compression.PerMessageDeflateEncoder";
		BiFunction<WebsocketInbound, WebsocketOutbound, Mono<Tuple2<String, String>>> receiver =
				(in, out) -> {
				    in.withConnection(conn ->
				        clientHandler.set(conn.channel()
				                              .pipeline()
				                              .get(perMessageDeflateEncoder) != null)
				    );

				    String header = in.headers()
				                      .get(HttpHeaderNames.SEC_WEBSOCKET_EXTENSIONS);
				    return in.receive()
				             .aggregate()
				             .asString()
				             .zipWith(Mono.just(header == null ? "null" : header));
				};

		StepVerifier.create(client.websocket()
		                          .uri("/")
		                          .handle(receiver))
		            .expectNextMatches(t -> "test".equals(t.getT1()) && "null".equals(t.getT2()))
		            .expectComplete()
		            .verify(Duration.ofSeconds(30));
		assertThat(clientHandler.get()).isFalse();

		StepVerifier.create(client.compress(true)
		                          .websocket()
		                          .uri("/")
		                          .handle(receiver))
		            .expectNextMatches(t -> "test".equals(t.getT1()) && !"null".equals(t.getT2()))
		            .expectComplete()
		            .verify(Duration.ofSeconds(30));
		assertThat(clientHandler.get()).isTrue();
	}

	@Test
	public void testIssue507_2() {
		httpServer =
				HttpServer.create()
				          .port(0)
				          .handle((req, res) ->
				              res.sendWebsocket((in, out) -> out.sendString(Mono.just("test"))))
				          .wiretap(true)
				          .bindNow();

		AtomicBoolean clientHandler = new AtomicBoolean();
		HttpClient client =
				HttpClient.create()
				          .addressSupplier(httpServer::address)
				          .wiretap(true);

		String perMessageDeflateEncoder = "io.netty.handler.codec.http.websocketx.extensions.compression.PerMessageDeflateEncoder";
		BiFunction<WebsocketInbound, WebsocketOutbound, Mono<Tuple2<String, String>>> receiver =
				(in, out) -> {
				    in.withConnection(conn ->
				        clientHandler.set(conn.channel()
				                     .pipeline()
				                     .get(perMessageDeflateEncoder) != null)
				    );
				    String header = in.headers()
				                      .get(HttpHeaderNames.SEC_WEBSOCKET_EXTENSIONS);
				    return in.receive()
				             .aggregate()
				             .asString()
				             .zipWith(Mono.just(header == null ? "null" : header));
				};

		StepVerifier.create(client.websocket()
		                          .uri("/")
		                          .handle(receiver))
		            .expectNextMatches(t -> "test".equals(t.getT1()) && "null".equals(t.getT2()))
		            .expectComplete()
		            .verify(Duration.ofSeconds(30));
		assertThat(clientHandler.get()).isFalse();

		StepVerifier.create(client.compress(true)
		                          .websocket()
		                          .uri("/")
		                          .handle(receiver))
		            .expectNextMatches(t -> "test".equals(t.getT1()) && "null".equals(t.getT2()))
		            .expectComplete()
		            .verify(Duration.ofSeconds(30));
		assertThat(clientHandler.get()).isFalse();
	}

	// https://bugzilla.mozilla.org/show_bug.cgi?id=691300
	@Test
	public void firefoxConnectionTest() {
		httpServer = HttpServer.create()
		                       .port(0)
		                       .route(r -> r.ws("/ws", (in, out) -> out.sendString(Mono.just("test"))))
		                       .wiretap(true)
		                       .bindNow();

		HttpClientResponse res =
				HttpClient.create()
				          .port(httpServer.address().getPort())
				          .wiretap(true)
				          .headers(h -> {
				                  h.add(HttpHeaderNames.CONNECTION, "keep-alive, Upgrade");
				                  h.add(HttpHeaderNames.UPGRADE, "websocket");
				                  h.add(HttpHeaderNames.ORIGIN, "http://localhost");
				          })
				          .get()
				          .uri("/ws")
				          .response()
				          .block();
		Assert.assertNotNull(res);
		Assert.assertThat(res.status(), is(HttpResponseStatus.SWITCHING_PROTOCOLS));
	}

	@Test
	public void testIssue821() throws Exception {
		Scheduler scheduler = Schedulers.newSingle("ws");
		CountDownLatch latch = new CountDownLatch(1);
		AtomicReference<Throwable> error = new AtomicReference<>();
		httpServer = HttpServer.create()
		                       .port(0)
		                       .route(r -> r.ws("/ws", (in, out) -> {
		                           scheduler.schedule(() ->
		                               out.sendString(Mono.just("scheduled"))
		                                  .then()
		                                  .subscribe(
		                                          null,
		                                          t -> {
		                                              error.set(t);
		                                              latch.countDown();
		                                          },
		                                          null)
		                           , 500, TimeUnit.MILLISECONDS);
		                           return out.sendString(Mono.just("test"));
		                       }))
		                       .wiretap(true)
		                       .bindNow();

		String res =
				HttpClient.create()
				          .port(httpServer.address().getPort())
				          .wiretap(true)
				          .websocket()
				          .uri("/ws")
				          .receive()
				          .asString()
				          .blockLast();

		assertThat(res).isNotNull()
		               .isEqualTo("test");

		assertThat(latch.await(30, TimeUnit.SECONDS)).isTrue();

		assertThat(error.get()).isNotNull()
		                       .isInstanceOf(AbortedException.class);

		scheduler.dispose();
	}

<<<<<<< HEAD
	@Test
	public void testIssue900_1() {
		MonoProcessor<WebSocketCloseStatus> statusClient = MonoProcessor.create();

		httpServer =
				HttpServer.create()
				          .port(0)
				          .handle((req, res) ->
				              res.sendWebsocket((in, out) -> out.sendObject(in.receiveFrames()
				                                                              .doOnNext(WebSocketFrame::retain))))
				          .wiretap(true)
				          .bindNow();

		Flux<WebSocketFrame> response =
				HttpClient.create()
				          .port(httpServer.port())
				          .websocket()
				          .uri("/")
				          .handle((in, out) -> {
				              in.receiveCloseStatus()
				                .subscribeWith(statusClient);

				              return out.sendObject(Flux.just(new TextWebSocketFrame("echo"),
				                                              new CloseWebSocketFrame(1008, "something")))
				                        .then()
				                        .thenMany(in.receiveFrames());
				          });

		StepVerifier.create(response)
		            .expectNextMatches(webSocketFrame ->
		                webSocketFrame instanceof TextWebSocketFrame &&
		                    "echo".equals(((TextWebSocketFrame) webSocketFrame).text()))
		            .expectComplete()
		            .verify(Duration.ofSeconds(30));

		StepVerifier.create(statusClient)
		            .expectNext(new WebSocketCloseStatus(1008, "something"))
		            .expectComplete()
		            .verify(Duration.ofSeconds(30));
	}

	@Test
	public void testIssue900_2() {
		MonoProcessor<WebSocketCloseStatus> statusServer = MonoProcessor.create();
		DirectProcessor<WebSocketFrame> incomingData = DirectProcessor.create();

		httpServer =
				HttpServer.create()
				          .port(0)
				          .handle((req, res) ->
				              res.sendWebsocket((in, out) -> {
				                  in.receiveCloseStatus()
				                    .subscribeWith(statusServer);

				                  return out.sendObject(Flux.just(new TextWebSocketFrame("echo"),
				                                                  new CloseWebSocketFrame(1008, "something"))
				                                            .delayElements(Duration.ofMillis(100)))
				                            .then(in.receiveFrames()
				                                    .subscribeWith(incomingData)
				                                    .then());
				              })
				          )
				          .wiretap(true)
				          .bindNow();

		HttpClient.create()
		          .port(httpServer.port())
		          .websocket()
		          .uri("/")
		          .handle((in, out) -> out.sendObject(in.receiveFrames()
		                                                .doOnNext(WebSocketFrame::retain)))
		          .subscribe();

		StepVerifier.create(incomingData)
		            .expectNext(new TextWebSocketFrame("echo"))
		            .expectComplete()
		            .verify(Duration.ofSeconds(30));

		StepVerifier.create(statusServer)
		            .expectNext(new WebSocketCloseStatus(1008, "something"))
		            .expectComplete()
		            .verify(Duration.ofSeconds(30));
	}

	@Test
	public void testIssue663_1() {
		DirectProcessor<WebSocketFrame> incomingData = DirectProcessor.create();

		httpServer =
				HttpServer.create()
				          .port(0)
				          .handle((req, resp) ->
				              resp.sendWebsocket((i, o) ->
				                  o.sendObject(Flux.just(new PingWebSocketFrame(), new CloseWebSocketFrame())
				                                   .delayElements(Duration.ofMillis(100)))
				                   .then(i.receiveFrames()
				                          .subscribeWith(incomingData)
				                          .then())))
				          .wiretap(true)
				          .bindNow();

		HttpClient.create()
		          .port(httpServer.address().getPort())
		          .wiretap(true)
		          .websocket()
		          .uri("/")
		          .handle((in, out) -> in.receiveFrames())
		          .subscribe();

		StepVerifier.create(incomingData)
		            .expectNext(new PongWebSocketFrame())
		            .expectComplete()
		            .verify(Duration.ofSeconds(30));
	}

	@Test
	public void testIssue663_2() {
		DirectProcessor<WebSocketFrame> incomingData = DirectProcessor.create();

		httpServer =
				HttpServer.create()
				          .port(0)
				          .handle((req, resp) ->
				              resp.sendWebsocket((i, o) ->
				                  o.sendObject(Flux.just(new PingWebSocketFrame(), new CloseWebSocketFrame())
				                   .delayElements(Duration.ofMillis(100)))
				                   .then(i.receiveFrames()
				                          .subscribeWith(incomingData)
				                          .then())))
				          .wiretap(true)
				          .bindNow();

		HttpClient.create()
		          .port(httpServer.address().getPort())
		          .wiretap(true)
		          .websocket(true)
		          .uri("/")
		          .handle((in, out) -> in.receiveFrames())
		          .subscribe();

		StepVerifier.create(incomingData)
		            .expectComplete()
		            .verify(Duration.ofSeconds(30));
	}

	@Test
	public void testIssue663_3() {
		DirectProcessor<WebSocketFrame> incomingData = DirectProcessor.create();

		httpServer =
				HttpServer.create()
				          .port(0)
				          .handle((req, resp) -> resp.sendWebsocket((i, o) -> i.receiveFrames().then()))
				          .wiretap(true)
				          .bindNow();

		HttpClient.create()
		          .port(httpServer.address().getPort())
		          .wiretap(true)
		          .websocket()
		          .uri("/")
		          .handle((in, out) ->
		              out.sendObject(Flux.just(new PingWebSocketFrame(), new CloseWebSocketFrame())
		                                 .delayElements(Duration.ofMillis(100)))
		                 .then(in.receiveFrames()
		                         .subscribeWith(incomingData)
		                         .then()))
		          .subscribe();

		StepVerifier.create(incomingData)
		            .expectNext(new PongWebSocketFrame())
		            .expectComplete()
		            .verify(Duration.ofSeconds(30));
	}

	@Test
	public void testIssue663_4() {
		DirectProcessor<WebSocketFrame> incomingData = DirectProcessor.create();

		httpServer =
				HttpServer.create()
				          .port(0)
				          .handle((req, resp) -> resp.sendWebsocket(true, (i, o) -> i.receiveFrames().then()))
				          .wiretap(true)
				          .bindNow();

		HttpClient.create()
		          .port(httpServer.address().getPort())
		          .wiretap(true)
		          .websocket()
		          .uri("/")
		          .handle((in, out) ->
		              out.sendObject(Flux.just(new PingWebSocketFrame(), new CloseWebSocketFrame())
		                                 .delayElements(Duration.ofMillis(100)))
		                 .then(in.receiveFrames()
		                         .subscribeWith(incomingData)
		                         .then()))
		          .subscribe();

		StepVerifier.create(incomingData)
		            .expectComplete()
		            .verify(Duration.ofSeconds(30));
	}


	@Test
	public void testIssue967() {
		Flux<String> somePublisher = Flux.range(1, 10)
		                                 .map(i -> Integer.toString(i))
		                                 .delayElements(Duration.ofMillis(50));

		ReplayProcessor<String> someConsumer = ReplayProcessor.create();

		DisposableServer server =
				HttpServer.create()
				          .port(0)
				          .wiretap(true)
				          .handle((req, res) ->
				              res.sendWebsocket((in, out) ->
				                  Mono.when(out.sendString(somePublisher),
				                            in.receiveFrames()
				                              .cast(TextWebSocketFrame.class)
				                              .map(TextWebSocketFrame::text)
				                              .publish()     // We want the connection alive even after takeUntil
				                              .autoConnect() // which will trigger cancel
				                              .takeUntil(msg -> msg.equals("5"))
				                              .subscribeWith(someConsumer)
				                              .then())))
				          .bindNow();

		ReplayProcessor<String> clientFlux = ReplayProcessor.create();

		Flux<String> toSend = Flux.range(1, 10)
		                          .map(i -> Integer.toString(i));

		HttpClient.create()
		          .port(server.port())
		          .wiretap(true)
		          .websocket()
		          .uri("/")
		          .handle((in, out) ->
		              Mono.when(out.sendString(toSend),
		                        in.receiveFrames()
		                          .cast(TextWebSocketFrame.class)
		                          .map(TextWebSocketFrame::text)
		                          .subscribeWith(clientFlux)
		                          .then()))
		          .subscribe();

		StepVerifier.create(clientFlux)
		            .expectNextCount(10)
		            .verifyComplete();

		server.disposeNow();
	}
=======
>>>>>>> 6d6c0bc3
}<|MERGE_RESOLUTION|>--- conflicted
+++ resolved
@@ -1160,7 +1160,6 @@
 		scheduler.dispose();
 	}
 
-<<<<<<< HEAD
 	@Test
 	public void testIssue900_1() {
 		MonoProcessor<WebSocketCloseStatus> statusClient = MonoProcessor.create();
@@ -1374,7 +1373,7 @@
 
 		ReplayProcessor<String> someConsumer = ReplayProcessor.create();
 
-		DisposableServer server =
+		httpServer =
 				HttpServer.create()
 				          .port(0)
 				          .wiretap(true)
@@ -1397,7 +1396,7 @@
 		                          .map(i -> Integer.toString(i));
 
 		HttpClient.create()
-		          .port(server.port())
+		          .port(httpServer.port())
 		          .wiretap(true)
 		          .websocket()
 		          .uri("/")
@@ -1413,9 +1412,5 @@
 		StepVerifier.create(clientFlux)
 		            .expectNextCount(10)
 		            .verifyComplete();
-
-		server.disposeNow();
-	}
-=======
->>>>>>> 6d6c0bc3
+	}
 }