/*
 * Copyright (c) 2011-Present VMware, Inc. or its affiliates, All Rights Reserved.
 *
 * Licensed under the Apache License, Version 2.0 (the "License");
 * you may not use this file except in compliance with the License.
 * You may obtain a copy of the License at
 *
 *       https://www.apache.org/licenses/LICENSE-2.0
 *
 * Unless required by applicable law or agreed to in writing, software
 * distributed under the License is distributed on an "AS IS" BASIS,
 * WITHOUT WARRANTIES OR CONDITIONS OF ANY KIND, either express or implied.
 * See the License for the specific language governing permissions and
 * limitations under the License.
 */

package reactor.netty.http.client;

import java.io.IOException;
import java.lang.reflect.Field;
import java.net.InetSocketAddress;
import java.net.URISyntaxException;
import java.nio.ByteBuffer;
import java.nio.channels.ServerSocketChannel;
import java.nio.channels.SocketChannel;
import java.nio.charset.Charset;
import java.nio.charset.StandardCharsets;
import java.nio.file.Path;
import java.nio.file.Paths;
import java.security.cert.CertificateException;
import java.time.Duration;
import java.util.List;
import java.util.Objects;
import java.util.Set;
import java.util.concurrent.ConcurrentHashMap;
import java.util.concurrent.ConcurrentSkipListSet;
import java.util.concurrent.CountDownLatch;
import java.util.concurrent.ExecutorService;
import java.util.concurrent.Executors;
import java.util.concurrent.Future;
import java.util.concurrent.ThreadLocalRandom;
import java.util.concurrent.TimeUnit;
import java.util.concurrent.TimeoutException;
import java.util.concurrent.atomic.AtomicBoolean;
import java.util.concurrent.atomic.AtomicInteger;
import java.util.concurrent.atomic.AtomicReference;
import java.util.function.BiFunction;
import java.util.function.Consumer;
import javax.net.ssl.SSLException;

import io.netty.buffer.ByteBuf;
import io.netty.buffer.ByteBufAllocator;
import io.netty.buffer.Unpooled;
import io.netty.channel.Channel;
import io.netty.channel.ChannelId;
import io.netty.channel.group.ChannelGroup;
import io.netty.channel.group.DefaultChannelGroup;
import io.netty.handler.codec.http.DefaultFullHttpResponse;
import io.netty.handler.codec.http.HttpClientCodec;
import io.netty.handler.codec.http.HttpContentDecompressor;
import io.netty.handler.codec.http.HttpHeaderNames;
import io.netty.handler.codec.http.HttpHeaderValues;
import io.netty.handler.codec.http.HttpHeaders;
import io.netty.handler.codec.http.HttpMethod;
import io.netty.handler.codec.http.HttpObjectDecoder;
import io.netty.handler.codec.http.HttpResponseEncoder;
import io.netty.handler.codec.http.HttpResponseStatus;
import io.netty.handler.codec.http.HttpVersion;
import io.netty.handler.logging.LogLevel;
import io.netty.handler.ssl.SslContext;
import io.netty.handler.ssl.SslContextBuilder;
import io.netty.handler.ssl.util.InsecureTrustManagerFactory;
import io.netty.handler.ssl.util.SelfSignedCertificate;
import io.netty.util.CharsetUtil;
import io.netty.util.concurrent.DefaultEventExecutor;
import org.junit.After;
import org.junit.Assert;
import org.junit.Ignore;
import org.junit.Test;
import org.reactivestreams.Publisher;
import reactor.core.publisher.DirectProcessor;
import reactor.core.publisher.Flux;
import reactor.core.publisher.Mono;
import reactor.netty.ByteBufFlux;
import reactor.netty.ByteBufMono;
import reactor.netty.Connection;
import reactor.netty.DisposableServer;
import reactor.netty.FutureMono;
import reactor.netty.SocketUtils;
import reactor.netty.channel.AbortedException;
import reactor.netty.http.server.HttpServer;
import reactor.netty.resources.ConnectionProvider;
import reactor.netty.resources.LoopResources;
import reactor.netty.tcp.SslProvider;
import reactor.netty.tcp.TcpServer;
import reactor.test.StepVerifier;
import reactor.util.Logger;
import reactor.util.Loggers;
import reactor.util.concurrent.Queues;
import reactor.util.context.Context;
import reactor.util.function.Tuple2;
import reactor.util.function.Tuples;

import static org.assertj.core.api.Assertions.assertThat;

/**
 * @author Stephane Maldini
 * @since 0.6
 */
public class HttpClientTest {

	static final Logger log = Loggers.getLogger(HttpClientTest.class);

	private DisposableServer disposableServer;

	@After
	public void tearDown() {
		if (disposableServer != null) {
			disposableServer.disposeNow();
		}
	}

	@Test
	public void abort() {
		disposableServer =
				TcpServer.create()
				         .port(0)
				         .handle((in, out) ->
				                 in.receive()
				                   .take(1)
				                   .thenMany(Flux.defer(() ->
				                           out.withConnection(c ->
				                                   c.addHandlerFirst(new HttpResponseEncoder()))
				                              .sendObject(new DefaultFullHttpResponse(HttpVersion.HTTP_1_1,
				                                                                      HttpResponseStatus.ACCEPTED))
				                              .then(Mono.delay(Duration.ofSeconds(2)).then()))))
				         .wiretap(true)
				         .bindNow();

		ConnectionProvider pool = ConnectionProvider.create("abort", 1);

		HttpClient client = createHttpClientForContextWithPort(pool);

		client.get()
		      .uri("/")
		      .responseSingle((r, buf) -> Mono.just(r.status().code()))
		      .log()
		      .block(Duration.ofSeconds(30));

		client.get()
		      .uri("/")
		      .responseContent()
		      .log()
		      .blockLast(Duration.ofSeconds(30));

		client.get()
		      .uri("/")
		      .responseContent()
		      .log()
		      .blockLast(Duration.ofSeconds(30));

		pool.dispose();
	}

	private DefaultFullHttpResponse response() {
		DefaultFullHttpResponse r =
				new DefaultFullHttpResponse(HttpVersion.HTTP_1_1,
				                            HttpResponseStatus.ACCEPTED);
		r.headers()
		 .set(HttpHeaderNames.CONTENT_LENGTH, 0);
		return r;
	}

	/** This ensures that non-default values for the HTTP request line are visible for parsing. */
	@Test
	public void postVisibleToOnRequest() {
		disposableServer =
				HttpServer.create()
				          .port(0)
				          .route(r -> r.post("/foo", (in, out) -> out.sendString(Flux.just("bar"))))
				          .bindNow();

		final AtomicReference<HttpMethod> method = new AtomicReference<>();
		final AtomicReference<String> path = new AtomicReference<>();

		final HttpClientResponse response =
				createHttpClientForContextWithPort()
				        .doOnRequest((req, con) -> {
				            method.set(req.method());
				            path.set(req.path());
				        })
				        .post()
				        .uri("/foo")
				        .send(ByteBufFlux.fromString(Mono.just("bar")))
				        .response()
				        .block(Duration.ofSeconds(30));

		assertThat(response).isNotNull();
		assertThat(response.status()).isEqualTo(HttpResponseStatus.OK);
		assertThat(method.get()).isEqualTo(HttpMethod.POST);
		// req.path() returns the decoded path, without a leading "/"
		assertThat(path.get()).isEqualTo("foo");
	}

	@Test
	public void userIssue() throws Exception {
		final ConnectionProvider pool = ConnectionProvider.create("userIssue", 1);
		CountDownLatch latch = new CountDownLatch(3);
		Set<String> localAddresses = ConcurrentHashMap.newKeySet();
		disposableServer =
				HttpServer.create()
				          .port(8080)
				          .route(r -> r.post("/",
				                  (req, resp) -> req.receive()
				                                    .asString()
				                                    .flatMap(data -> {
				                                        latch.countDown();
				                                        return resp.status(200)
				                                                   .send();
				                                    })))
				          .wiretap(true)
				          .bindNow();

		final HttpClient client = createHttpClientForContextWithAddress(pool);

		Flux.just("1", "2", "3")
		    .concatMap(data ->
		            client.doOnResponse((res, conn) ->
		                    localAddresses.add(conn.channel()
		                                           .localAddress()
		                                           .toString()))
		                  .post()
		                  .uri("/")
		                  .send(ByteBufFlux.fromString(Flux.just(data)))
		                  .responseContent())
		    .subscribe();


		latch.await();
		pool.dispose();
		System.out.println("Local Addresses used: " + localAddresses);
	}

	@Test
	@Ignore
	public void pipelined() {
		disposableServer =
				TcpServer.create()
				         .host("localhost")
				         .port(0)
				         .handle((in, out) ->
				                 out.withConnection(c -> c.addHandlerFirst(new HttpResponseEncoder()))
				                    .sendObject(Flux.just(response(), response()))
				                    .neverComplete())
				         .wiretap(true)
				         .bindNow();

		ConnectionProvider pool = ConnectionProvider.create("pipelined", 1);

		HttpClient client = createHttpClientForContextWithAddress(pool);

		client.get()
		      .uri("/")
		      .responseSingle((r, buf) -> buf.thenReturn(r.status().code()))
		      .log()
		      .block(Duration.ofSeconds(30));

		try {
			client.get()
			      .uri("/")
			      .responseContent()
			      .blockLast(Duration.ofSeconds(30));
		}
		catch (AbortedException ae) {
			return;
		}

		pool.dispose();
		Assert.fail("Not aborted");
	}

	@Test
	public void testClientReuseIssue405(){
		disposableServer =
				HttpServer.create()
				          .port(0)
				          .handle((in,out)->out.sendString(Flux.just("hello")))
				          .wiretap(true)
				          .bindNow();

		ConnectionProvider pool = ConnectionProvider.create("testClientReuseIssue405", 1);
		HttpClient httpClient = createHttpClientForContextWithPort(pool);

		Mono<String> mono1 =
				httpClient.get()
				          .responseSingle((r, buf) -> buf.asString())
				          .log("mono1");

		Mono<String> mono2 =
				httpClient.get()
				          .responseSingle((r, buf) -> buf.asString())
				          .log("mono1");

		StepVerifier.create(Flux.zip(mono1,mono2))
		            .expectNext(Tuples.of("hello","hello"))
		            .expectComplete()
		            .verify(Duration.ofSeconds(20));

		pool.dispose();
	}

	@Test
	public void backpressured() throws Exception {
		Path resource = Paths.get(getClass().getResource("/public").toURI());
		disposableServer = HttpServer.create()
		                             .port(0)
		                             .route(routes -> routes.directory("/test", resource))
		                             .wiretap(true)
		                             .bindNow();

		ByteBufFlux remote =
				createHttpClientForContextWithPort()
				        .get()
				        .uri("/test/test.css")
				        .responseContent();

		Mono<String> page = remote.asString()
		                          .limitRate(1)
		                          .reduce(String::concat);

		Mono<String> cancelledPage = remote.asString()
		                                   .take(5)
		                                   .limitRate(1)
		                                   .reduce(String::concat);

		page.block(Duration.ofSeconds(30));
		cancelledPage.block(Duration.ofSeconds(30));
		page.block(Duration.ofSeconds(30));
	}

	@Test
	public void serverInfiniteClientClose() throws Exception {
		CountDownLatch latch = new CountDownLatch(1);
		disposableServer =
				HttpServer.create()
				          .port(0)
				          .handle((req, resp) -> {
				          	req.withConnection(cn -> cn.onDispose(latch::countDown));

				                  return Flux.interval(Duration.ofSeconds(1))
				                             .flatMap(d -> resp.sendObject(Unpooled.EMPTY_BUFFER));
				          })
				          .wiretap(true)
				          .bindNow();

		createHttpClientForContextWithPort()
		        .get()
		        .uri("/")
		        .response()
		        .block();

		latch.await();
	}

	@Test
	public void simpleTestHttps() {
		StepVerifier.create(HttpClient.create()
		                              .wiretap(true)
		                              .get()
		                              .uri("https://example.com")
		                              .response((r, buf) -> Mono.just(r.status().code())))
		            .expectNextMatches(status -> status >= 200 && status < 400)
		            .expectComplete()
		            .verify();

		StepVerifier.create(HttpClient.create()
		                              .wiretap(true)
		                              .get()
		                              .uri("https://example.com")
		                              .response((r, buf) -> Mono.just(r.status().code())))
		            .expectNextMatches(status -> status >= 200 && status < 400)
		            .expectComplete()
		            .verify();
	}

	@Test
	public void prematureCancel() {
		DirectProcessor<Void> signal = DirectProcessor.create();
		disposableServer =
				TcpServer.create()
				         .host("localhost")
				         .port(0)
				         .handle((in, out) -> {
				             signal.onComplete();
				             return out.withConnection(c -> c.addHandlerFirst(new HttpResponseEncoder()))
				                       .sendObject(Mono.delay(Duration.ofSeconds(2))
				                                       .map(t -> new DefaultFullHttpResponse(HttpVersion.HTTP_1_1,
				                                                                             HttpResponseStatus.PROCESSING)))
				                       .neverComplete();
				         })
				         .wiretap(true)
				         .bindNow(Duration.ofSeconds(30));

		StepVerifier.create(
				createHttpClientForContextWithAddress()
				        .get()
				        .uri("/")
				        .responseContent()
				        .timeout(signal))
				    .verifyError(TimeoutException.class);
	}

	@Test
	public void gzip() {
		String content = "HELLO WORLD";

		disposableServer =
				HttpServer.create()
				          .compress(true)
				          .port(0)
				          .handle((req, res) -> res.sendString(Mono.just(content)))
				          .bindNow();

		//verify gzip is negotiated (when no decoder)
		StepVerifier.create(
				createHttpClientForContextWithPort()
				        .headers(h -> h.add("Accept-Encoding", "gzip")
				                       .add("Accept-Encoding", "deflate"))
				        .followRedirect(true)
				        .get()
				        .response((r, buf) -> buf.aggregate()
				                                 .asString()
				                                 .zipWith(Mono.just(r.responseHeaders()
				                                                     .get("Content-Encoding", "")))
				                                 .zipWith(Mono.just(r))))
				    .expectNextMatches(tuple -> {
				            String content1 = tuple.getT1().getT1();
				            return !content1.equals(content)
				                   && "gzip".equals(tuple.getT1().getT2());
				    })
				    .expectComplete()
				    .verify(Duration.ofSeconds(30));

		//verify decoder does its job and removes the header
		StepVerifier.create(
				createHttpClientForContextWithPort()
				        .followRedirect(true)
				        .headers(h -> h.add("Accept-Encoding", "gzip")
				                       .add("Accept-Encoding", "deflate"))
				        .doOnRequest((req, conn) ->
				                conn.addHandlerFirst("gzipDecompressor", new HttpContentDecompressor()))
				        .get()
				        .response((r, buf) -> buf.aggregate()
				                                 .asString()
				                                 .zipWith(Mono.just(r.responseHeaders()
				                                                     .get("Content-Encoding", "")))
				                                 .zipWith(Mono.just(r))))
				    .expectNextMatches(tuple -> {
				            String content1 = tuple.getT1().getT1();
				            return content1.equals(content)
				                   && "".equals(tuple.getT1().getT2());
				    })
				    .expectComplete()
				    .verify(Duration.ofSeconds(30));
	}

	@Test
	public void gzipEnabled() {
		doTestGzip(true);
	}

	@Test
	public void gzipDisabled() {
		doTestGzip(false);
	}

	private void doTestGzip(boolean gzipEnabled) {
		String expectedResponse = gzipEnabled ? "gzip" : "no gzip";
		disposableServer =
				HttpServer.create()
				          .port(0)
				          .handle((req,res) -> res.sendString(Mono.just(req.requestHeaders()
				                                                           .get(HttpHeaderNames.ACCEPT_ENCODING,
				                                                                "no gzip"))))
				          .wiretap(true)
				          .bindNow();
		HttpClient client = createHttpClientForContextWithPort();

		if (gzipEnabled){
			client = client.compress(true);
		}

		StepVerifier.create(client.get()
		                          .uri("/")
		                          .response((r, buf) -> buf.asString()
		                                                   .elementAt(0)
		                                                   .zipWith(Mono.just(r))))
		            .expectNextMatches(tuple -> expectedResponse.equals(tuple.getT1()))
		            .expectComplete()
		            .verify(Duration.ofSeconds(30));
	}

	@Test
	public void testUserAgent() {
		disposableServer =
				HttpServer.create()
				          .port(0)
				          .handle((req, resp) -> {
				                  Assert.assertTrue("" + req.requestHeaders()
				                                            .get(HttpHeaderNames.USER_AGENT),
				                                   req.requestHeaders()
				                                       .contains(HttpHeaderNames.USER_AGENT) &&
				                                   req.requestHeaders()
				                                      .get(HttpHeaderNames.USER_AGENT)
				                                      .equals(HttpClient.USER_AGENT));

				                  return req.receive().then();
				          })
				          .wiretap(true)
				          .bindNow();

		createHttpClientForContextWithPort()
		        .get()
		        .uri("/")
		        .responseContent()
		        .blockLast();
	}

	@Test
	public void gettingOptionsDuplicates() {
		HttpClient client = HttpClient.create()
		                              .tcpConfiguration(tcpClient -> tcpClient.host("example.com"))
		                              .wiretap(true)
		                              .port(123)
		                              .compress(true);
		assertThat(client.tcpConfiguration())
		        .isNotSameAs(HttpClient.DEFAULT_TCP_CLIENT)
		        .isNotSameAs(client.tcpConfiguration());
	}

	@Test
	public void sslExchangeRelativeGet() throws CertificateException, SSLException {
		SelfSignedCertificate ssc = new SelfSignedCertificate();
		SslContext sslServer = SslContextBuilder.forServer(ssc.certificate(), ssc.privateKey())
		                                        .build();
		SslContext sslClient = SslContextBuilder.forClient()
		                                        .trustManager(InsecureTrustManagerFactory.INSTANCE)
		                                        .build();

		disposableServer =
				HttpServer.create()
				          .secure(ssl -> ssl.sslContext(sslServer))
				          .handle((req, resp) -> resp.sendString(Flux.just("hello ", req.uri())))
				          .wiretap(true)
				          .bindNow();


		String responseString =
				createHttpClientForContextWithAddress()
				          .secure(ssl -> ssl.sslContext(sslClient))
				          .get()
				          .uri("/foo")
				          .responseSingle((res, buf) -> buf.asString(CharsetUtil.UTF_8))
				          .block(Duration.ofMillis(200));

		assertThat(responseString).isEqualTo("hello /foo");
	}

	@Test
	public void sslExchangeAbsoluteGet() throws CertificateException, SSLException {
		SelfSignedCertificate ssc = new SelfSignedCertificate();
		SslContext sslServer = SslContextBuilder.forServer(ssc.certificate(), ssc.privateKey()).build();
		SslContext sslClient = SslContextBuilder.forClient()
		                                        .trustManager(InsecureTrustManagerFactory.INSTANCE).build();

		disposableServer =
				HttpServer.create()
				          .secure(ssl -> ssl.sslContext(sslServer))
				          .handle((req, resp) -> resp.sendString(Flux.just("hello ", req.uri())))
				          .wiretap(true)
				          .bindNow();

		String responseString = createHttpClientForContextWithAddress()
		                                .secure(ssl -> ssl.sslContext(sslClient))
		                                .get()
		                                .uri("/foo")
		                                .responseSingle((res, buf) -> buf.asString(CharsetUtil.UTF_8))
		                                .block();

		assertThat(responseString).isEqualTo("hello /foo");
	}

	@Test
	public void secureSendFile()
			throws CertificateException, SSLException, URISyntaxException {
		Path largeFile = Paths.get(getClass().getResource("/largeFile.txt").toURI());
		SelfSignedCertificate ssc = new SelfSignedCertificate();
		SslContext sslServer = SslContextBuilder.forServer(ssc.certificate(), ssc.privateKey()).build();
		SslContext sslClient = SslContextBuilder.forClient()
		                                        .trustManager(InsecureTrustManagerFactory.INSTANCE).build();
		AtomicReference<String> uploaded = new AtomicReference<>();

		disposableServer =
				HttpServer.create()
				          .port(9090)
				          .secure(ssl -> ssl.sslContext(sslServer))
				          .route(r -> r.post("/upload", (req, resp) ->
				                  req.receive()
				                     .aggregate()
				                     .asString(StandardCharsets.UTF_8)
				                     .log()
				                     .doOnNext(uploaded::set)
				                     .then(resp.status(201).sendString(Mono.just("Received File")).then())))
				          .wiretap(true)
				          .bindNow();

		Tuple2<String, Integer> response =
				createHttpClientForContextWithAddress()
				        .secure(ssl -> ssl.sslContext(sslClient))
				        .post()
				        .uri("/upload")
				        .send((r, out) -> out.sendFile(largeFile))
				        .responseSingle((res, buf) -> buf.asString()
				                                         .zipWith(Mono.just(res.status().code())))
				        .block(Duration.ofSeconds(30));

		assertThat(response).isNotNull();
		assertThat(response.getT2()).isEqualTo(201);
		assertThat(response.getT1()).isEqualTo("Received File");

		assertThat(uploaded.get())
		                   .startsWith("This is an UTF-8 file that is larger than 1024 bytes. " +
		                           "It contains accents like é.")
		                   .contains("1024 mark here -><- 1024 mark here")
		                   .endsWith("End of File");
	}

	@Test
	public void chunkedSendFile() throws URISyntaxException {
		Path largeFile = Paths.get(getClass().getResource("/largeFile.txt").toURI());
		AtomicReference<String> uploaded = new AtomicReference<>();

		disposableServer =
				HttpServer.create()
				          .host("localhost")
				          .route(r -> r.post("/upload", (req, resp) ->
				                  req.receive()
				                    .aggregate()
				                    .asString(StandardCharsets.UTF_8)
				                    .doOnNext(uploaded::set)
				                    .then(resp.status(201)
				                              .sendString(Mono.just("Received File"))
				                              .then())))
				          .wiretap(true)
				          .bindNow();

		Tuple2<String, Integer> response =
				createHttpClientForContextWithAddress()
				        .post()
				        .uri("/upload")
				        .send((r, out) -> out.sendFile(largeFile))
				        .responseSingle((res, buf) -> buf.asString()
				                                         .zipWith(Mono.just(res.status().code())))
				        .block(Duration.ofSeconds(30));

		assertThat(response).isNotNull();
		assertThat(response.getT2()).isEqualTo(201);
		assertThat(response.getT1()).isEqualTo("Received File");

		assertThat(uploaded.get())
		                   .startsWith("This is an UTF-8 file that is larger than 1024 bytes. " +
		                           "It contains accents like é.")
		                   .contains("1024 mark here -><- 1024 mark here")
		                   .endsWith("End of File");
	}

	@Test
<<<<<<< HEAD
	@SuppressWarnings("deprecation")
	public void test() {
		disposableServer =
=======
	public void test() throws Exception {
		DisposableServer context =
>>>>>>> 87274300
				HttpServer.create()
				          .host("localhost")
				          .route(r -> r.put("/201", (req, res) -> res.addHeader("Content-Length", "0")
				                                                     .status(HttpResponseStatus.CREATED)
				                                                     .sendHeaders())
				                       .put("/204", (req, res) -> res.status(HttpResponseStatus.NO_CONTENT)
				                                                     .sendHeaders())
				                       .get("/200", (req, res) -> res.addHeader("Content-Length", "0")
				                                                     .sendHeaders()))
				          .bindNow();

		CountDownLatch latch = new CountDownLatch(3);
		AtomicInteger onReq = new AtomicInteger();
		AtomicInteger afterReq = new AtomicInteger();
		AtomicInteger onResp = new AtomicInteger();
<<<<<<< HEAD
		AtomicInteger afterResp = new AtomicInteger();
		createHttpClientForContextWithAddress()
=======
		createHttpClientForContextWithAddress(context)
>>>>>>> 87274300
		        .doOnRequest((r, c) -> onReq.getAndIncrement())
		        .doAfterRequest((r, c) -> afterReq.getAndIncrement())
		        .doOnResponse((r, c) -> onResp.getAndIncrement())
		        .doAfterResponse((r, c) -> latch.countDown())
		        .put()
		        .uri("/201")
		        .responseContent()
		        .blockLast();

		createHttpClientForContextWithAddress()
		        .doOnRequest((r, c) -> onReq.getAndIncrement())
		        .doAfterRequest((r, c) -> afterReq.getAndIncrement())
		        .doOnResponse((r, c) -> onResp.getAndIncrement())
		        .doAfterResponse((r, c) -> latch.countDown())
		        .put()
		        .uri("/204")
		        .responseContent()
		        .blockLast(Duration.ofSeconds(30));

		createHttpClientForContextWithAddress()
		        .doOnRequest((r, c) -> onReq.getAndIncrement())
		        .doAfterRequest((r, c) -> afterReq.getAndIncrement())
		        .doOnResponse((r, c) -> onResp.getAndIncrement())
		        .doAfterResponse((r, c) -> latch.countDown())
		        .get()
		        .uri("/200")
		        .responseContent()
		        .blockLast(Duration.ofSeconds(30));

		assertThat(latch.await(30, TimeUnit.SECONDS)).isTrue();
		assertThat(onReq.get()).isEqualTo(3);
		assertThat(afterReq.get()).isEqualTo(3);
		assertThat(onResp.get()).isEqualTo(3);
<<<<<<< HEAD
		assertThat(afterResp.get()).isEqualTo(3);
=======
		context.disposeNow();
>>>>>>> 87274300
	}

	@Test
	public void testDeferredUri() {
		disposableServer =
				HttpServer.create()
				          .host("localhost")
				          .route(r -> r.get("/201", (req, res) -> res.addHeader
				                  ("Content-Length", "0")
				                                                     .status(HttpResponseStatus.CREATED)
				                                                     .sendHeaders())
				                       .get("/204", (req, res) -> res.status
				                               (HttpResponseStatus.NO_CONTENT)
				                                                     .sendHeaders())
				                       .get("/200", (req, res) -> res.addHeader("Content-Length", "0")
				                                                     .sendHeaders()))
				          .bindNow();

		AtomicInteger i = new AtomicInteger();
		createHttpClientForContextWithAddress()
		        .observe((c, s) -> log.info(s + "" + c))
		        .get()
		        .uri(Mono.fromCallable(() -> {
		            switch (i.incrementAndGet()) {
		                case 1: return "/201";
		                case 2: return "/204";
		                case 3: return "/200";
		                default: return null;
		            }
		        }))
		        .responseContent()
		        .repeat(4)
		        .blockLast();
	}

	@Test
	public void testDeferredHeader() {
		disposableServer =
				HttpServer.create()
				          .host("localhost")
				          .route(r -> r.get("/201", (req, res) -> res.addHeader
				                  ("Content-Length", "0")
				                                                     .status(HttpResponseStatus.CREATED)
				                                                     .sendHeaders()))
				          .bindNow();

		createHttpClientForContextWithAddress()
		        .headersWhen(h -> Mono.just(h.set("test", "test")).delayElement(Duration.ofSeconds(2)))
		        .observe((c, s) -> log.debug(s + "" + c))
		        .get()
		        .uri("/201")
		        .responseContent()
		        .repeat(4)
		        .blockLast();
	}

	@Test
	public void testCookie() {
		disposableServer =
				HttpServer.create()
				          .host("localhost")
				          .route(r -> r.get("/201",
				                  (req, res) -> res.addHeader("test",
				                                              req.cookies()
				                                                 .get("test")
				                                                 .stream()
				                                                 .findFirst()
				                                                 .get()
				                                                 .value())
				                                   .status(HttpResponseStatus.CREATED)
				                                   .sendHeaders()))
				          .bindNow();

		createHttpClientForContextWithAddress()
		        .cookie("test", c -> c.setValue("lol"))
		        .get()
		        .uri("/201")
		        .responseContent()
		        .blockLast();
	}

	@Test
	public void closePool() {
		ConnectionProvider pr = ConnectionProvider.create("closePool", 1);
		disposableServer =
				HttpServer.create()
				          .port(0)
				          .handle((in, out) ->  out.sendString(Mono.just("test")
				                                                   .delayElement(Duration.ofMillis(100))
				                                                   .repeat()))
				          .wiretap(true)
				          .bindNow();

		Flux<String> ws = createHttpClientForContextWithPort(pr)
		                          .get()
		                          .uri("/")
		                          .responseContent()
		                          .asString();

		List<String> expected =
				Flux.range(1, 20)
				    .map(v -> "test")
				    .collectList()
				    .block();
		Assert.assertNotNull(expected);

		StepVerifier.create(
				Flux.range(1, 10)
				    .concatMap(i -> ws.take(2)
				                      .log()))
				    .expectNextSequence(expected)
				    .expectComplete()
				    .verify();

		pr.dispose();
	}

	@Test
	public void testIssue303() {
		disposableServer =
				HttpServer.create()
				          .port(0)
				          .handle((req, resp) -> resp.sendString(Mono.just("OK")))
				          .wiretap(true)
				          .bindNow();

		Mono<String> content =
				createHttpClientForContextWithPort()
				        .request(HttpMethod.GET)
				        .uri("/")
				        .send(ByteBufFlux.fromInbound(Mono.defer(() -> Mono.just("Hello".getBytes(Charset.defaultCharset())))))
				        .responseContent()
				        .aggregate()
				        .asString();

		StepVerifier.create(content)
		            .expectNextMatches("OK"::equals)
		            .expectComplete()
		            .verify(Duration.ofSeconds(30));
	}

	private HttpClient createHttpClientForContextWithAddress() {
		return createHttpClientForContextWithAddress(null);
	}

	private HttpClient createHttpClientForContextWithAddress(ConnectionProvider pool) {
		HttpClient client;
		if (pool == null) {
			client = HttpClient.create();
		}
		else {
			client = HttpClient.create(pool);
		}
		return client.addressSupplier(disposableServer::address)
		             .wiretap(true);
	}

	private HttpClient createHttpClientForContextWithPort() {
		return createHttpClientForContextWithPort(null);
	}

	private HttpClient createHttpClientForContextWithPort(ConnectionProvider pool) {
		HttpClient client;
		if (pool == null) {
			client = HttpClient.create();
		}
		else {
			client = HttpClient.create(pool);
		}
		return client.port(disposableServer.port())
		             .wiretap(true);
	}

	@Test
	public void testIssue361() {
		disposableServer =
				HttpServer.create()
				          .port(0)
				          .handle((req, res) -> req.receive()
				                                   .aggregate()
				                                   .asString()
				          .flatMap(s -> res.sendString(Mono.just(s))
				                           .then()))
				          .bindNow();

		assertThat(disposableServer).isNotNull();

		ConnectionProvider connectionProvider = ConnectionProvider.create("testIssue361", 1);
		HttpClient client = createHttpClientForContextWithPort(connectionProvider);

		String response = client.post()
		                        .uri("/")
		                        .send(ByteBufFlux.fromString(Mono.just("test")
		                                         .then(Mono.error(new Exception("error")))))
		                        .responseContent()
		                        .aggregate()
		                        .asString()
		                        .onErrorResume(t -> Mono.just(t.getMessage()))
		                        .block(Duration.ofSeconds(30));

		assertThat(response).isEqualTo("error");

		response = client.post()
		                 .uri("/")
		                 .send(ByteBufFlux.fromString(Mono.just("test")))
		                 .responseContent()
		                 .aggregate()
		                 .asString()
		                 .block(Duration.ofSeconds(30));

		assertThat(response).isEqualTo("test");

		connectionProvider.dispose();
	}

	@Test
	public void testIssue473() throws Exception {
		SelfSignedCertificate cert = new SelfSignedCertificate();
		SslContextBuilder serverSslContextBuilder =
				SslContextBuilder.forServer(cert.certificate(), cert.privateKey());
		disposableServer =
				HttpServer.create()
				          .port(0)
				          .wiretap(true)
				          .secure(spec -> spec.sslContext(serverSslContextBuilder))
				          .bindNow();

		StepVerifier.create(
				HttpClient.create(ConnectionProvider.newConnection())
				          .secure()
				          .websocket()
				          .uri("wss://" + disposableServer.host() + ":" + disposableServer.port())
				          .handle((in, out) -> Mono.empty()))
				    .expectErrorMatches(t -> t.getCause() instanceof CertificateException)
				.verify(Duration.ofSeconds(30));
	}

	@Test
	public void testIssue407_1() throws Exception {
		SelfSignedCertificate cert = new SelfSignedCertificate();
		disposableServer =
				HttpServer.create()
				          .port(0)
				          .secure(spec -> spec.sslContext(
				                  SslContextBuilder.forServer(cert.certificate(), cert.privateKey())))
				          .handle((req, res) -> res.sendString(Mono.just("test")))
				          .wiretap(true)
				          .bindNow(Duration.ofSeconds(30));

		ConnectionProvider provider = ConnectionProvider.create("testIssue407_1", 1);
		HttpClient client =
				createHttpClientForContextWithAddress(provider)
				        .secure(spec -> spec.sslContext(
				                SslContextBuilder.forClient()
				                                 .trustManager(InsecureTrustManagerFactory.INSTANCE)));

		AtomicReference<Channel> ch1 = new AtomicReference<>();
		StepVerifier.create(client.tcpConfiguration(tcpClient -> tcpClient.doOnConnected(c -> ch1.set(c.channel())))
				                  .get()
				                  .uri("/1")
				                  .responseContent()
				                  .aggregate()
				                  .asString())
				    .expectNextMatches("test"::equals)
				    .expectComplete()
				    .verify(Duration.ofSeconds(30));

		AtomicReference<Channel> ch2 = new AtomicReference<>();
		StepVerifier.create(client.tcpConfiguration(tcpClient -> tcpClient.doOnConnected(c -> ch2.set(c.channel())))
				                  .post()
				                  .uri("/2")
				                  .send(ByteBufFlux.fromString(Mono.just("test")))
				                  .responseContent()
				                  .aggregate()
				                  .asString())
				    .expectNextMatches("test"::equals)
				    .expectComplete()
				    .verify(Duration.ofSeconds(30));

		AtomicReference<Channel> ch3 = new AtomicReference<>();
		StepVerifier.create(
				client.tcpConfiguration(tcpClient -> tcpClient.doOnConnected(c -> ch3.set(c.channel())))
				      .secure(spec -> spec.sslContext(
				              SslContextBuilder.forClient()
				                               .trustManager(InsecureTrustManagerFactory.INSTANCE))
				                          .defaultConfiguration(SslProvider.DefaultConfigurationType.TCP))
				      .post()
				      .uri("/3")
				      .responseContent()
				      .aggregate()
				      .asString())
				    .expectNextMatches("test"::equals)
				    .expectComplete()
				    .verify(Duration.ofSeconds(30));

		assertThat(ch1.get()).isSameAs(ch2.get());
		assertThat(ch1.get()).isNotSameAs(ch3.get());

		provider.disposeLater()
		        .block(Duration.ofSeconds(30));
	}

	@Test
	public void testIssue407_2() throws Exception {
		SelfSignedCertificate cert = new SelfSignedCertificate();
		disposableServer =
				HttpServer.create()
				          .port(0)
				          .secure(spec -> spec.sslContext(
				                  SslContextBuilder.forServer(cert.certificate(), cert.privateKey())))
				          .handle((req, res) -> res.sendString(Mono.just("test")))
				          .wiretap(true)
				          .bindNow(Duration.ofSeconds(30));

		SslContextBuilder clientSslContextBuilder =
				SslContextBuilder.forClient()
				                 .trustManager(InsecureTrustManagerFactory.INSTANCE);
		ConnectionProvider provider = ConnectionProvider.create("testIssue407_2", 1);
		HttpClient client =
				createHttpClientForContextWithAddress(provider)
				        .tcpConfiguration(tcpClient -> tcpClient.secure(spec -> spec.sslContext(clientSslContextBuilder)));

		AtomicReference<Channel> ch1 = new AtomicReference<>();
		StepVerifier.create(client.tcpConfiguration(tcpClient -> tcpClient.doOnConnected(c -> ch1.set(c.channel())))
				                  .get()
				                  .uri("/1")
				                  .responseContent()
				                  .aggregate()
				                  .asString())
				    .expectNextMatches("test"::equals)
				    .expectComplete()
				    .verify(Duration.ofSeconds(30));

		AtomicReference<Channel> ch2 = new AtomicReference<>();
		StepVerifier.create(client.tcpConfiguration(tcpClient -> tcpClient.doOnConnected(c -> ch2.set(c.channel())))
				                  .post()
				                  .uri("/2")
				                  .send(ByteBufFlux.fromString(Mono.just("test")))
				                  .responseContent()
				                  .aggregate()
				                  .asString())
				    .expectNextMatches("test"::equals)
				    .expectComplete()
				    .verify(Duration.ofSeconds(30));

		AtomicReference<Channel> ch3 = new AtomicReference<>();
		StepVerifier.create(
				client.tcpConfiguration(tcpClient ->
				          tcpClient.doOnConnected(c -> ch3.set(c.channel()))
				                   .secure(spec -> spec.sslContext(clientSslContextBuilder)
				                                       .defaultConfiguration(SslProvider.DefaultConfigurationType.TCP)))
				      .post()
				      .uri("/3")
				      .responseContent()
				      .aggregate()
				      .asString())
				    .expectNextMatches("test"::equals)
				    .expectComplete()
				    .verify(Duration.ofSeconds(30));

		assertThat(ch1.get()).isSameAs(ch2.get());
		assertThat(ch1.get()).isNotSameAs(ch3.get());

		provider.disposeLater()
		        .block(Duration.ofSeconds(30));
	}


	@Test
	public void testClientContext() throws Exception {
		doTestClientContext(HttpClient.create());
		doTestClientContext(HttpClient.create(ConnectionProvider.newConnection()));
	}

	@SuppressWarnings("deprecation")
	private void doTestClientContext(HttpClient client) throws Exception {
		CountDownLatch latch = new CountDownLatch(4);

		disposableServer =
				HttpServer.create()
				          .port(0)
				          .handle((req, res) -> res.send(req.receive().retain()))
				          .wiretap(true)
				          .bindNow();

		StepVerifier.create(
				client.port(disposableServer.port())
				      .doOnRequest((req, c) -> {
				          if (req.currentContext().hasKey("test")) {
				              latch.countDown();
				          }
				      })
				      .doAfterRequest((req, c) -> {
				          if (req.currentContext().hasKey("test")) {
				              latch.countDown();
				          }
				      })
				      .doOnResponse((res, c) -> {
				          if (res.currentContext().hasKey("test")) {
				              latch.countDown();
				          }
				      })
				      .doAfterResponse((req, c) -> {
				          if (req.currentContext().hasKey("test")) {
				              latch.countDown();
				          }
				      })
				      .post()
				      .send((req, out) ->
				          out.sendString(Mono.subscriberContext()
				                             .map(ctx -> ctx.getOrDefault("test", "fail"))))
				      .responseContent()
				      .asString()
				      .subscriberContext(Context.of("test", "success")))
				    .expectNext("success")
				    .expectComplete()
				    .verify(Duration.ofSeconds(30));

		assertThat(latch.await(30, TimeUnit.SECONDS)).isEqualTo(true);
	}

	@Test
	public void doOnError() {
		disposableServer =
				HttpServer.create()
				          .port(0)
				          .handle((req, resp) -> {
				              if (req.requestHeaders().contains("during")) {
				                  return resp.sendString(Flux.just("test").hide())
				                             .then(Mono.error(new RuntimeException("test")));
				              }
				              throw new RuntimeException("test");
				          })
				          .bindNow();

		AtomicInteger requestError = new AtomicInteger();
		AtomicInteger responseError = new AtomicInteger();

		Mono<String> content =
				createHttpClientForContextWithPort()
				        .headers(h -> h.add("before", "test"))
				        .doOnRequestError((req, err) ->
				            requestError.incrementAndGet())
				        .doOnResponseError((res, err) ->
				            responseError.incrementAndGet())
				        .get()
				        .uri("/")
				        .responseContent()
				        .aggregate()
				        .asString();

		StepVerifier.create(content)
		            .verifyError(PrematureCloseException.class);

		assertThat(requestError.getAndSet(0)).isEqualTo(1);
		assertThat(responseError.getAndSet(0)).isEqualTo(0);

		content =
				createHttpClientForContextWithPort()
				        .headers(h -> h.add("during", "test"))
				        .doOnError((req, err) ->
				            requestError.incrementAndGet()
				            ,(res, err) ->
				            responseError.incrementAndGet())
				        .get()
				        .uri("/")
				        .responseContent()
				        .aggregate()
				        .asString();

		StepVerifier.create(content)
		            .verifyError(PrematureCloseException.class);

		assertThat(requestError.getAndSet(0)).isEqualTo(0);
		assertThat(responseError.getAndSet(0)).isEqualTo(1);
	}

	@Test
	public void withConnector() {
		disposableServer = HttpServer.create()
		                             .port(0)
		                             .handle((req, resp) ->
		                                 resp.sendString(Mono.just(req.requestHeaders()
		                                                              .get("test"))))
		                             .bindNow();

		Mono<String> content = createHttpClientForContextWithPort()
		                               .mapConnect((c, b) -> c.subscriberContext(Context.of("test", "success")))
		                               .post()
		                               .uri("/")
		                               .send((req, out) -> {
		                                   req.requestHeaders()
		                                      .set("test",
		                                           req.currentContext()
		                                              .getOrDefault("test", "fail"));
		                                   return Mono.empty();
		                               })
		                               .responseContent()
		                               .aggregate()
		                               .asString();

		StepVerifier.create(content)
		            .expectNext("success")
		            .verifyComplete();
	}

	@Test
	public void testPreferContentLengthWhenPost() {
		disposableServer =
				HttpServer.create()
				          .port(0)
				          .wiretap(true)
				          .handle((req, res) ->
				                  res.header(HttpHeaderNames.CONTENT_LENGTH,
				                             req.requestHeaders()
				                                .get(HttpHeaderNames.CONTENT_LENGTH))
				                     .send(req.receive()
				                              .aggregate()
				                              .retain()))
				          .bindNow();

		StepVerifier.create(
				createHttpClientForContextWithAddress()
				        .headers(h -> h.add(HttpHeaderNames.CONTENT_LENGTH, 5))
				        .post()
				        .uri("/")
				        .send(Mono.just(Unpooled.wrappedBuffer("hello".getBytes(Charset.defaultCharset()))))
				        .responseContent()
				        .aggregate()
				        .asString())
				    .expectNextMatches("hello"::equals)
				    .expectComplete()
				    .verify(Duration.ofSeconds(30));
	}

	@Test
	public void testExplicitEmptyBodyOnGetWorks() throws Exception {
		SelfSignedCertificate ssc = new SelfSignedCertificate();
		SslContext sslServer = SslContextBuilder.forServer(ssc.certificate(), ssc.privateKey())
		                                        .build();

		SslContext sslClient = SslContextBuilder.forClient()
		                                        .trustManager(InsecureTrustManagerFactory.INSTANCE)
		                                        .build();

		disposableServer =
				HttpServer.create()
				          .secure(ssl -> ssl.sslContext(sslServer))
				          .port(0)
				          .handle((req, res) -> res.send(req.receive().retain()))
				          .bindNow();

		ConnectionProvider pool = ConnectionProvider.create("testExplicitEmptyBodyOnGetWorks", 1);

		for (int i = 0; i < 4; i++) {
			StepVerifier.create(createHttpClientForContextWithAddress(pool)
			                            .secure(ssl -> ssl.sslContext(sslClient))
			                            .request(HttpMethod.GET)
			                            .uri("/")
			                            .send((req, out) -> out.send(Flux.empty()))
			                            .responseContent())
			            .expectComplete()
			            .verify(Duration.ofSeconds(30));
		}

		pool.dispose();
	}

	@Test
	public void testExplicitSendMonoErrorOnGet() {
		disposableServer =
				HttpServer.create()
				          .port(0)
				          .handle((req, res) -> res.send(req.receive().retain()))
				          .bindNow();

		ConnectionProvider pool = ConnectionProvider.create("test", 1);

		StepVerifier.create(
				Flux.range(0, 1000)
				    .flatMapDelayError(i ->
				        createHttpClientForContextWithAddress(pool)
				                .request(HttpMethod.GET)
				                .uri("/")
				                .send((req, out) -> out.send(Mono.error(new Exception("test"))))
				                .responseContent(), Queues.SMALL_BUFFER_SIZE, Queues.XS_BUFFER_SIZE))
				    .expectError()
				    .verify(Duration.ofSeconds(30));

		pool.dispose();
	}

	@Test
	public void testRetryNotEndlessIssue587() throws Exception {
		doTestRetry(false);
	}

	@Test
	public void testRetryDisabledIssue995() throws Exception {
		doTestRetry(true);
	}

	private void doTestRetry(boolean retryDisabled) throws Exception {
		ExecutorService threadPool = Executors.newCachedThreadPool();
		int serverPort = SocketUtils.findAvailableTcpPort();
		ConnectionResetByPeerServer server = new ConnectionResetByPeerServer(serverPort);
		Future<?> serverFuture = threadPool.submit(server);
		if(!server.await(10, TimeUnit.SECONDS)){
			throw new IOException("fail to start test server");
		}

		AtomicInteger doOnRequest = new AtomicInteger();
		AtomicInteger doOnRequestError = new AtomicInteger();
		AtomicInteger doOnResponseError = new AtomicInteger();
		HttpClient client =
				HttpClient.create()
				          .port(serverPort)
				          .wiretap(true)
				          .doOnRequest((req, conn) -> doOnRequest.getAndIncrement())
				          .doOnError((req, t) -> doOnRequestError.getAndIncrement(),
				                     (res, t) -> doOnResponseError.getAndIncrement());

		if (retryDisabled) {
			client = client.disableRetry(retryDisabled);
		}

		AtomicReference<Throwable> error = new AtomicReference<>();
		StepVerifier.create(client.get()
		                          .uri("/")
		                          .responseContent())
		            .expectErrorMatches(t -> {
		                error.set(t);
		                return t.getMessage() != null &&
		                               (t.getMessage().contains("Connection reset by peer") ||
		                                        t.getMessage().contains("Connection prematurely closed BEFORE response"));
		            })
		            .verify(Duration.ofSeconds(30));

		int requestCount = 1;
		int requestErrorCount = 1;
		if (!retryDisabled && !(error.get() instanceof PrematureCloseException)) {
			requestCount = 2;
			requestErrorCount = 2;
		}
		assertThat(doOnRequest.get()).isEqualTo(requestCount);
		assertThat(doOnRequestError.get()).isEqualTo(requestErrorCount);
		assertThat(doOnResponseError.get()).isEqualTo(0);

		server.close();
		assertThat(serverFuture.get()).isNull();
		threadPool.shutdown();
		assertThat(threadPool.awaitTermination(5, TimeUnit.SECONDS)).isTrue();
	}

	private static final class ConnectionResetByPeerServer extends CountDownLatch implements Runnable {
		final int port;
		private final ServerSocketChannel server;
		private volatile Thread thread;

		private ConnectionResetByPeerServer(int port) {
			super(1);
			this.port = port;
			try {
				server = ServerSocketChannel.open();
			}
			catch (IOException e) {
				throw new RuntimeException(e);
			}
		}

		@Override
		public void run() {
			try {
				server.configureBlocking(true);
				server.socket()
				      .bind(new InetSocketAddress(port));
				countDown();
				thread = Thread.currentThread();
				while (true) {
					SocketChannel ch = server.accept();

					ByteBuffer buffer = ByteBuffer.allocate(1);
					int read = ch.read(buffer);
					if (read > 0) {
						buffer.flip();
					}

					ch.write(buffer);

					ch.close();
				}
			}
			catch (Exception e) {
				// Server closed
			}
		}

		public void close() throws IOException {
			Thread thread = this.thread;
			if (thread != null) {
				thread.interrupt();
			}
			ServerSocketChannel server = this.server;
			if (server != null) {
				server.close();
			}
		}
	}

	@Test
	public void testIssue600_1() {
		doTestIssue600(true);
	}

	@Test
	public void testIssue600_2() {
		doTestIssue600(false);
	}

	private void doTestIssue600(boolean withLoop) {
		disposableServer =
				HttpServer.create()
				          .port(0)
				          .handle((req, res) -> res.send(req.receive()
				                                            .retain()
				                                            .delaySubscription(Duration.ofSeconds(1))))
				          .wiretap(true)
				          .bindNow();

		ConnectionProvider pool = ConnectionProvider.create("doTestIssue600", 10);
		LoopResources loop = LoopResources.create("test", 4, true);
		HttpClient client;
		if (withLoop) {
			client = createHttpClientForContextWithAddress(pool)
			            .tcpConfiguration(tcpClient -> tcpClient.runOn(loop));
		}
		else {
			client = createHttpClientForContextWithAddress(pool);
		}

		Set<String> threadNames = new ConcurrentSkipListSet<>();
		StepVerifier.create(
				Flux.range(1,4)
				    .flatMap(i -> client.request(HttpMethod.GET)
				                        .uri("/")
				                        .send((req, out) -> out.send(Flux.empty()))
				                        .responseContent()
				                        .doFinally(s -> threadNames.add(Thread.currentThread().getName()))))
 		            .expectComplete()
		            .verify(Duration.ofSeconds(30));

		pool.dispose();
		loop.dispose();

		assertThat(threadNames.size()).isGreaterThan(1);
	}

	@Test
	public void testChannelGroupClosesAllConnections() throws Exception {
		disposableServer =
				HttpServer.create()
				          .port(0)
				          .route(r -> r.get("/never",
				                  (req, res) -> res.sendString(Mono.never()))
				              .get("/delay10",
				                  (req, res) -> res.sendString(Mono.just("test")
				                                                   .delayElement(Duration.ofSeconds(10))))
				              .get("/delay1",
				                  (req, res) -> res.sendString(Mono.just("test")
				                                                   .delayElement(Duration.ofSeconds(1)))))
				          .wiretap(true)
				          .bindNow(Duration.ofSeconds(30));

		ConnectionProvider connectionProvider =
				ConnectionProvider.create("testChannelGroupClosesAllConnections", Integer.MAX_VALUE);

		ChannelGroup group = new DefaultChannelGroup(new DefaultEventExecutor());

		CountDownLatch latch1 = new CountDownLatch(3);
		CountDownLatch latch2 = new CountDownLatch(3);

		HttpClient client = createHttpClientForContextWithAddress(connectionProvider);

		Flux.just("/never", "/delay10", "/delay1")
		    .flatMap(s ->
		            client.tcpConfiguration(
		                      tcpClient -> tcpClient.doOnConnected(c -> {
		                          c.onDispose()
		                           .subscribe(null, null, latch2::countDown);
		                          group.add(c.channel());
		                          latch1.countDown();
		                      }))
		                  .get()
		                  .uri(s)
		                  .responseContent()
		                  .aggregate()
		                  .asString())
		    .subscribe();

		assertThat(latch1.await(30, TimeUnit.SECONDS)).isTrue();

		Mono.whenDelayError(FutureMono.from(group.close()), connectionProvider.disposeLater())
		    .block(Duration.ofSeconds(30));

		assertThat(latch2.await(30, TimeUnit.SECONDS)).isTrue();
	}

	@Test
	public void testIssue614() {
		disposableServer =
				HttpServer.create()
				          .port(0)
				          .route(routes ->
				              routes.post("/dump", (req, res) -> {
				                  if (req.requestHeaders().contains("Transfer-Encoding")) {
				                      return Mono.error(new Exception("Transfer-Encoding is not expected"));
				                  }
				                  return res.sendString(Mono.just("OK"));
				              }))
				          .wiretap(true)
				          .bindNow();

		StepVerifier.create(
				createHttpClientForContextWithAddress()
				        .post()
				        .uri("/dump")
				        .sendForm((req, form) -> form.attr("attribute", "value"))
				        .responseContent()
				        .aggregate()
				        .asString())
				    .expectNext("OK")
				    .expectComplete()
				    .verify(Duration.ofSeconds(30));
	}

	@Test
	public void testIssue632() throws Exception {
		disposableServer =
				HttpServer.create()
				          .port(0)
				          .wiretap(true)
				          .handle((req, res) ->
				              res.header(HttpHeaderNames.CONNECTION,
				                         HttpHeaderValues.UPGRADE + ", " + HttpHeaderValues.CLOSE))
				          .bindNow();
		assertThat(disposableServer).isNotNull();

		CountDownLatch latch = new CountDownLatch(1);
		createHttpClientForContextWithPort()
		        .tcpConfiguration(tcpClient ->
		            tcpClient.doOnConnected(conn ->
		                conn.channel()
		                    .closeFuture()
		                    .addListener(future -> latch.countDown())))
		        .get()
		        .uri("/")
		        .responseContent()
		        .blockLast(Duration.ofSeconds(30));

		assertThat(latch.await(30, TimeUnit.SECONDS)).isTrue();
	}

	@Test
	public void testIssue694() {
		disposableServer =
				HttpServer.create()
				          .port(0)
				          .handle((req, res) -> {
				              req.receive()
				                 .subscribe();
				              return Mono.empty();
				          })
				          .wiretap(true)
				          .bindNow();

		HttpClient client = createHttpClientForContextWithPort();

		ByteBufAllocator alloc =ByteBufAllocator.DEFAULT;

		ByteBuf buffer1 = alloc.buffer()
		                       .writeInt(1)
		                       .retain(9);
		client.request(HttpMethod.GET)
		      .send((req, out) -> out.send(Flux.range(0, 10)
		                                       .map(i -> buffer1)))
		      .response()
		      .block(Duration.ofSeconds(30));

		assertThat(buffer1.refCnt()).isEqualTo(0);

		ByteBuf buffer2 = alloc.buffer()
		                       .writeInt(1)
		                       .retain(9);
		client.request(HttpMethod.GET)
		      .send(Flux.range(0, 10)
		                .map(i -> buffer2))
		      .response()
		      .block(Duration.ofSeconds(30));

		assertThat(buffer2.refCnt()).isEqualTo(0);
	}

	@Test
	public void testIssue700AndIssue876() {
		disposableServer =
				HttpServer.create()
				          .port(0)
				          .handle((req, res) ->
				                  res.sendString(Flux.range(0, 10)
				                                     .map(i -> "test")
				                                     .delayElements(Duration.ofMillis(4))))
				          .bindNow();

		HttpClient client = createHttpClientForContextWithAddress();
		for(int i = 0; i < 1000; ++i) {
			try {
				client.get()
				      .uri("/")
				      .responseContent()
				      .aggregate()
				      .asString()
				      .timeout(Duration.ofMillis(ThreadLocalRandom.current().nextInt(1, 35)))
				      .block(Duration.ofMillis(100));
			}
			catch (Throwable t) {}
		}

		System.gc();
		for(int i = 0; i < 100000; ++i) {
			int[] arr = new int[100000];
		}
		System.gc();
	}

	@Test
	public void httpClientResponseConfigInjectAttributes() {
		AtomicReference<Channel> channelRef = new AtomicReference<>();
		AtomicReference<Boolean> validate = new AtomicReference<>();
		AtomicReference<Integer> chunkSize = new AtomicReference<>();

		disposableServer =
				HttpServer.create()
				          .handle((req, resp) -> req.receive()
				                                    .then(resp.sendNotFound()))
				          .wiretap(true)
				          .bindNow();

		createHttpClientForContextWithAddress()
		        .httpResponseDecoder(opt -> opt.maxInitialLineLength(123)
		                                       .maxHeaderSize(456)
		                                       .maxChunkSize(789)
		                                       .validateHeaders(false)
		                                       .initialBufferSize(10)
		                                       .failOnMissingResponse(true)
		                                       .parseHttpAfterConnectRequest(true))
		        .tcpConfiguration(tcp ->
		                tcp.doOnConnected(c -> {
		                    channelRef.set(c.channel());
		                    HttpClientCodec codec = c.channel()
		                                             .pipeline()
		                                             .get(HttpClientCodec.class);
		                    HttpObjectDecoder decoder = (HttpObjectDecoder) getValueReflection(codec, "inboundHandler", 1);
		                    chunkSize.set((Integer) getValueReflection(decoder, "maxChunkSize", 2));
		                    validate.set((Boolean) getValueReflection(decoder, "validateHeaders", 2));
		                }))
		        .post()
		        .uri("/")
		        .send(ByteBufFlux.fromString(Mono.just("bodysample")))
		        .responseContent()
		        .aggregate()
		        .asString()
		        .block(Duration.ofSeconds(30));

		assertThat(channelRef.get()).isNotNull();

		assertThat(chunkSize.get()).as("line length").isEqualTo(789);
		assertThat(validate.get()).as("validate headers").isFalse();
	}

	private Object getValueReflection(Object obj, String fieldName, int superLevel) {
		try {
			Field field;
			if (superLevel == 1) {
				field = obj.getClass()
				           .getSuperclass()
				           .getDeclaredField(fieldName);
			}
			else {
				field = obj.getClass()
				           .getSuperclass()
				           .getSuperclass()
				           .getDeclaredField(fieldName);
			}
			field.setAccessible(true);
			return field.get(obj);
		}
		catch (NoSuchFieldException | IllegalAccessException e) {
			return new RuntimeException(e);
		}
	}

	@Test
	public void testDoOnRequestInvokedBeforeSendingRequest() {
		disposableServer =
				HttpServer.create()
				          .port(0)
				          .handle((req, res) -> res.send(req.receive()
				                                            .retain()))
				          .wiretap(true)
				          .bindNow();

		StepVerifier.create(
		        createHttpClientForContextWithAddress()
		                  .doOnRequest((req, con) -> req.header("test", "test"))
		                  .post()
		                  .uri("/")
		                  .send((req, out) -> {
		                      String header = req.requestHeaders().get("test");
		                      if (header != null) {
		                          return out.sendString(Flux.just("FOUND"));
		                      }
		                      else {
		                          return out.sendString(Flux.just("NOT_FOUND"));
		                      }
		                  })
		                  .responseSingle((res, bytes) -> bytes.asString()))
		            .expectNext("FOUND")
		            .expectComplete()
		            .verify(Duration.ofSeconds(30));
	}

	@Test
	public void testIssue719() throws Exception {
		doTestIssue719(ByteBufFlux.fromString(Mono.just("test")),
				h -> h.set("Transfer-Encoding", "chunked"), false);
		doTestIssue719(ByteBufFlux.fromString(Mono.just("test")),
				h -> h.set("Content-Length", "4"), false);

		doTestIssue719(ByteBufFlux.fromString(Mono.just("")),
				h -> h.set("Transfer-Encoding", "chunked"), false);
		doTestIssue719(ByteBufFlux.fromString(Mono.just("")),
				h -> h.set("Content-Length", "0"), false);

		doTestIssue719(ByteBufFlux.fromString(Mono.just("test")),
				h -> h.set("Transfer-Encoding", "chunked"), true);
		doTestIssue719(ByteBufFlux.fromString(Mono.just("test")),
				h -> h.set("Content-Length", "4"), true);

		doTestIssue719(ByteBufFlux.fromString(Mono.just("")),
				h -> h.set("Transfer-Encoding", "chunked"), true);
		doTestIssue719(ByteBufFlux.fromString(Mono.just("")),
				h -> h.set("Content-Length", "0"), true);
	}

	private void doTestIssue719(Publisher<ByteBuf> clientSend,
			Consumer<HttpHeaders> clientSendHeaders, boolean ssl) throws Exception {
		HttpServer server =
				HttpServer.create()
				          .port(0)
				          .wiretap(true)
				          .handle((req, res) -> req.receive()
				                                   .then(res.sendString(Mono.just("test"))
				                                            .then()));

		if (ssl) {
			SelfSignedCertificate cert = new SelfSignedCertificate();
			server = server.secure(spec -> spec.sslContext(
					SslContextBuilder.forServer(cert.certificate(), cert.privateKey())));
		}

		disposableServer = server.bindNow();

		HttpClient client = createHttpClientForContextWithAddress();
		if (ssl) {
			client = client.secure(spec ->
					spec.sslContext(SslContextBuilder.forClient()
					                                 .trustManager(InsecureTrustManagerFactory.INSTANCE)));
		}

		StepVerifier.create(
				client.headers(clientSendHeaders)
				      .post()
				      .uri("/")
				      .send(clientSend)
				      .responseContent()
				      .aggregate()
				      .asString())
		            .expectNext("test")
		            .expectComplete()
		            .verify(Duration.ofSeconds(30));

		StepVerifier.create(
				client.headers(clientSendHeaders)
				      .post()
				      .uri("/")
				      .send(clientSend)
				      .responseContent()
				      .aggregate()
				      .asString())
		            .expectNext("test")
		            .expectComplete()
		            .verify(Duration.ofSeconds(30));
	}

	@Test
	public void testIssue777() {
		disposableServer = HttpServer.create()
		                             .port(0)
		                             .wiretap(true)
		                             .route(r ->
		                                 r.post("/empty", (req, res) -> {
		                                     // Just consume the incoming body
		                                     req.receive().subscribe();
		                                     return res.status(400)
		                                               .header(HttpHeaderNames.CONNECTION, "close")
		                                               .send(Mono.empty());
		                                  })
		                                  .post("/test", (req, res) -> {
		                                      // Just consume the incoming body
		                                      req.receive().subscribe();
		                                      return res.status(400)
		                                                .header(HttpHeaderNames.CONNECTION, "close")
		                                                .sendString(Mono.just("Test"));
		                                  }))
		                             .bindNow();

		HttpClient client = createHttpClientForContextWithAddress();

		BiFunction<HttpClientResponse, ByteBufMono, Mono<String>> receiver =
				(resp, bytes) -> {
					if (!Objects.equals(HttpResponseStatus.OK, resp.status())) {
						return bytes.asString()
						            .switchIfEmpty(Mono.just(resp.status().reasonPhrase()))
						            .flatMap(text -> Mono.error(new RuntimeException(text)));
					}
					return bytes.asString();
				};
		doTestIssue777_1(client, "/empty", "Bad Request", receiver);
		doTestIssue777_1(client, "/test", "Test", receiver);

		receiver = (resp, bytes) -> {
			if (Objects.equals(HttpResponseStatus.OK, resp.status())) {
				return bytes.asString();
			}
			return Mono.error(new RuntimeException("error"));
		};
		doTestIssue777_1(client, "/empty", "error", receiver);
		doTestIssue777_1(client, "/test", "error", receiver);

		BiFunction<HttpClientResponse, ByteBufMono, Mono<Tuple2<String, HttpClientResponse>>> receiver1 =
				(resp, byteBuf) ->
						Mono.zip(byteBuf.asString(StandardCharsets.UTF_8)
						                .switchIfEmpty(Mono.just(resp.status().reasonPhrase())),
						         Mono.just(resp));
		doTestIssue777_2(client, "/empty", "Bad Request", receiver1);
		doTestIssue777_2(client, "/test", "Test", receiver1);

		receiver =
				(resp, bytes) -> bytes.asString(StandardCharsets.UTF_8)
				                      .switchIfEmpty(Mono.just(resp.status().reasonPhrase()))
				                      .map(respBody -> {
				                          if (!Objects.equals(HttpResponseStatus.OK, resp.status())) {
				                              throw new RuntimeException(respBody);
				                          }
				                          return respBody;
				                      });
		doTestIssue777_1(client, "/empty", "Bad Request", receiver);
		doTestIssue777_1(client, "/test", "Test", receiver);
	}

	private void doTestIssue777_1(HttpClient client, String uri, String expectation,
			BiFunction<? super HttpClientResponse, ? super ByteBufMono, ? extends Mono<String>> receiver) {
		StepVerifier.create(
		        client.post()
		              .uri(uri)
		              .send((req, out) -> out.sendString(Mono.just("Test")))
		              .responseSingle(receiver))
		            .expectErrorMessage(expectation)
		            .verify(Duration.ofSeconds(30));
	}

	private void doTestIssue777_2(HttpClient client, String uri, String expectation,
			BiFunction<? super HttpClientResponse, ? super ByteBufMono, ? extends Mono<Tuple2<String, HttpClientResponse>>> receiver) {
		StepVerifier.create(
		        client.post()
		              .uri(uri)
		              .send((req, out) -> out.sendString(Mono.just("Test")))
		              .responseSingle(receiver)
		              .map(tuple -> {
		                  if (!Objects.equals(HttpResponseStatus.OK, tuple.getT2().status())) {
		                      throw new RuntimeException(tuple.getT1());
		                  }
		                  return tuple.getT1();
		              }))
		            .expectErrorMessage(expectation)
		            .verify(Duration.ofSeconds(30));
	}

	@Test
	public void testConnectionIdleTimeFixedPool() throws Exception {
		ConnectionProvider provider =
				ConnectionProvider.builder("testConnectionIdleTimeFixedPool")
				                  .maxConnections(1)
				                  .pendingAcquireTimeout(Duration.ofMillis(100))
				                  .maxIdleTime(Duration.ofMillis(10))
				                  .build();
		ChannelId[] ids = doTestConnectionIdleTime(provider);
		assertThat(ids[0]).isNotEqualTo(ids[1]);
	}

	@Test
	public void testConnectionIdleTimeElasticPool() throws Exception {
		ConnectionProvider provider =
				ConnectionProvider.builder("testConnectionIdleTimeElasticPool")
				                  .maxConnections(Integer.MAX_VALUE)
				                  .maxIdleTime(Duration.ofMillis(10))
				                  .build();
		ChannelId[] ids = doTestConnectionIdleTime(provider);
		assertThat(ids[0]).isNotEqualTo(ids[1]);
	}

	@Test
	public void testConnectionNoIdleTimeFixedPool() throws Exception {
		ConnectionProvider provider =
				ConnectionProvider.builder("testConnectionNoIdleTimeFixedPool")
				                  .maxConnections(1)
				                  .pendingAcquireTimeout(Duration.ofMillis(100))
				                  .build();
		ChannelId[] ids = doTestConnectionIdleTime(provider);
		assertThat(ids[0]).isEqualTo(ids[1]);
	}

	@Test
	public void testConnectionNoIdleTimeElasticPool() throws Exception {
		ConnectionProvider provider =
				ConnectionProvider.create("testConnectionNoIdleTimeElasticPool", Integer.MAX_VALUE);
		ChannelId[] ids = doTestConnectionIdleTime(provider);
		assertThat(ids[0]).isEqualTo(ids[1]);
	}

	private ChannelId[] doTestConnectionIdleTime(ConnectionProvider provider) throws Exception {
		disposableServer =
				HttpServer.create()
				          .port(0)
				          .wiretap(true)
				          .handle((req, res) -> res.sendString(Mono.just("hello")))
				          .bindNow();

		Flux<ChannelId> id = createHttpClientForContextWithAddress(provider)
		                       .get()
		                       .uri("/")
		                       .responseConnection((res, conn) -> Mono.just(conn.channel().id())
		                                                              .delayUntil(ch -> conn.inbound().receive()));

		ChannelId id1 = id.blockLast(Duration.ofSeconds(30));
		Thread.sleep(30);
		ChannelId id2 = id.blockLast(Duration.ofSeconds(30));

		assertThat(id1).isNotNull();
		assertThat(id2).isNotNull();

		provider.dispose();
		return new ChannelId[] {id1, id2};
	}

	@Test
	public void testConnectionLifeTimeFixedPool() throws Exception {
		ConnectionProvider provider =
				ConnectionProvider.builder("testConnectionLifeTimeFixedPool")
				                  .maxConnections(1)
				                  .pendingAcquireTimeout(Duration.ofMillis(100))
				                  .maxLifeTime(Duration.ofMillis(30))
				                  .build();
		ChannelId[] ids = doTestConnectionLifeTime(provider);
		assertThat(ids[0]).isNotEqualTo(ids[1]);
	}

	@Test
	public void testConnectionLifeTimeElasticPool() throws Exception {
		ConnectionProvider provider =
				ConnectionProvider.builder("testConnectionNoLifeTimeElasticPool")
				                  .maxConnections(Integer.MAX_VALUE)
				                  .maxLifeTime(Duration.ofMillis(30))
				                  .build();
		ChannelId[] ids = doTestConnectionLifeTime(provider);
		assertThat(ids[0]).isNotEqualTo(ids[1]);
	}

	@Test
	public void testConnectionNoLifeTimeFixedPool() throws Exception {
		ConnectionProvider provider =
				ConnectionProvider.builder("testConnectionNoLifeTimeFixedPool")
				                  .maxConnections(1)
				                  .pendingAcquireTimeout(Duration.ofMillis(100))
				                  .build();
		ChannelId[] ids = doTestConnectionLifeTime(provider);
		assertThat(ids[0]).isEqualTo(ids[1]);
	}

	@Test
	public void testConnectionNoLifeTimeElasticPool() throws Exception {
		ConnectionProvider provider =
				ConnectionProvider.create("testConnectionNoLifeTimeElasticPool", Integer.MAX_VALUE);
		ChannelId[] ids = doTestConnectionLifeTime(provider);
		assertThat(ids[0]).isEqualTo(ids[1]);
	}

	private ChannelId[] doTestConnectionLifeTime(ConnectionProvider provider) throws Exception {
		disposableServer =
				HttpServer.create()
				          .port(0)
				          .handle((req, resp) ->
				              resp.sendObject(ByteBufFlux.fromString(Mono.delay(Duration.ofMillis(30))
				                                                         .map(Objects::toString))))
				          .wiretap(true)
				          .bindNow();

		Flux<ChannelId> id = createHttpClientForContextWithAddress(provider)
		                       .get()
		                       .uri("/")
		                       .responseConnection((res, conn) -> Mono.just(conn.channel().id())
		                                                              .delayUntil(ch -> conn.inbound().receive()));

		ChannelId id1 = id.blockLast(Duration.ofSeconds(30));
		Thread.sleep(10);
		ChannelId id2 = id.blockLast(Duration.ofSeconds(30));

		assertThat(id1).isNotNull();
		assertThat(id2).isNotNull();

		provider.dispose();
		return new ChannelId[] {id1, id2};
	}


	@Test
	public void testResourceUrlSetInResponse() {
		disposableServer =
				HttpServer.create()
				          .port(0)
				          .handle((req, res) -> res.send())
				          .wiretap(true)
				          .bindNow();

		final String requestUri = "http://localhost:" + disposableServer.port() + "/foo";
		StepVerifier.create(
		        createHttpClientForContextWithAddress()
		                .get()
		                .uri(requestUri)
		                .responseConnection((res, conn) -> Mono.justOrEmpty(res.resourceUrl())))
		            .expectNext(requestUri)
		            .expectComplete()
		            .verify(Duration.ofSeconds(30));
	}

	@Test
	@SuppressWarnings("deprecation")
	public void testIssue975() throws Exception {
		disposableServer =
				HttpServer.create()
				          .port(0)
				          .route(routes ->
				              routes.get("/dispose",
				                  (req, res) -> res.sendString(
				                      Flux.range(0, 10_000)
				                          .map(i -> {
				                              if (i == 1_000) {
				                                  res.withConnection(Connection::disposeNow);
				                              }
				                              return "a";
				                          }))))
				          .bindNow();

		AtomicBoolean doAfterResponse = new AtomicBoolean();
		AtomicBoolean doAfterResponseSuccess = new AtomicBoolean();
		AtomicBoolean doOnResponseError = new AtomicBoolean();
		CountDownLatch latch = new CountDownLatch(1);
		HttpClient.create()
		          .doAfterResponse((resp, conn) -> doAfterResponse.set(true))
		          .doAfterResponseSuccess((resp, conn) -> doAfterResponseSuccess.set(true))
		          .doOnResponseError((resp, exc) -> doOnResponseError.set(true))
		          .get()
		          .uri("http://localhost:" + disposableServer.port() + "/dispose")
		          .responseSingle((resp, bytes) -> bytes.asString())
		          .subscribe(null, t -> latch.countDown());

		assertThat(latch.await(30, TimeUnit.SECONDS)).isTrue();
		assertThat(doAfterResponse.get()).isTrue();
		assertThat(doAfterResponseSuccess.get()).isFalse();
		assertThat(doOnResponseError.get()).isTrue();
	}

	@Test
	public void testIssue988() {
		disposableServer =
				HttpServer.create()
				          .port(0)
				          .handle((req, res) -> res.sendString(Mono.just("test")))
				          .wiretap(true)
				          .bindNow(Duration.ofSeconds(30));

		ConnectionProvider provider = ConnectionProvider.create("testIssue988", 1);
		HttpClient client =
				createHttpClientForContextWithAddress(provider)
				        .tcpConfiguration(tcpClient -> tcpClient.wiretap("testIssue988", LogLevel.INFO));

		AtomicReference<Channel> ch1 = new AtomicReference<>();
		StepVerifier.create(client.tcpConfiguration(tcpClient -> tcpClient.doOnConnected(c -> ch1.set(c.channel())))
				                  .get()
				                  .uri("/1")
				                  .responseContent()
				                  .aggregate()
				                  .asString())
				    .expectNextMatches("test"::equals)
				    .expectComplete()
				    .verify(Duration.ofSeconds(30));

		AtomicReference<Channel> ch2 = new AtomicReference<>();
		StepVerifier.create(client.tcpConfiguration(tcpClient -> tcpClient.doOnConnected(c -> ch2.set(c.channel())))
				                  .post()
				                  .uri("/2")
				                  .send(ByteBufFlux.fromString(Mono.just("test")))
				                  .responseContent()
				                  .aggregate()
				                  .asString())
				    .expectNextMatches("test"::equals)
				    .expectComplete()
				    .verify(Duration.ofSeconds(30));

		AtomicReference<Channel> ch3 = new AtomicReference<>();
		StepVerifier.create(
				client.tcpConfiguration(tcpClient ->
				          tcpClient.doOnConnected(c -> ch3.set(c.channel()))
				                   .wiretap("testIssue988", LogLevel.ERROR))
				      .post()
				      .uri("/3")
				      .responseContent()
				      .aggregate()
				      .asString())
				    .expectNextMatches("test"::equals)
				    .expectComplete()
				    .verify(Duration.ofSeconds(30));

		assertThat(ch1.get()).isSameAs(ch2.get());
		assertThat(ch1.get()).isNotSameAs(ch3.get());

		provider.dispose();
	}
}<|MERGE_RESOLUTION|>--- conflicted
+++ resolved
@@ -675,14 +675,9 @@
 	}
 
 	@Test
-<<<<<<< HEAD
 	@SuppressWarnings("deprecation")
-	public void test() {
-		disposableServer =
-=======
 	public void test() throws Exception {
-		DisposableServer context =
->>>>>>> 87274300
+		disposableServer =
 				HttpServer.create()
 				          .host("localhost")
 				          .route(r -> r.put("/201", (req, res) -> res.addHeader("Content-Length", "0")
@@ -698,12 +693,7 @@
 		AtomicInteger onReq = new AtomicInteger();
 		AtomicInteger afterReq = new AtomicInteger();
 		AtomicInteger onResp = new AtomicInteger();
-<<<<<<< HEAD
-		AtomicInteger afterResp = new AtomicInteger();
 		createHttpClientForContextWithAddress()
-=======
-		createHttpClientForContextWithAddress(context)
->>>>>>> 87274300
 		        .doOnRequest((r, c) -> onReq.getAndIncrement())
 		        .doAfterRequest((r, c) -> afterReq.getAndIncrement())
 		        .doOnResponse((r, c) -> onResp.getAndIncrement())
@@ -737,11 +727,6 @@
 		assertThat(onReq.get()).isEqualTo(3);
 		assertThat(afterReq.get()).isEqualTo(3);
 		assertThat(onResp.get()).isEqualTo(3);
-<<<<<<< HEAD
-		assertThat(afterResp.get()).isEqualTo(3);
-=======
-		context.disposeNow();
->>>>>>> 87274300
 	}
 
 	@Test
