/*
 * Copyright (c) 2011-Present VMware, Inc. or its affiliates, All Rights Reserved.
 *
 * Licensed under the Apache License, Version 2.0 (the "License");
 * you may not use this file except in compliance with the License.
 * You may obtain a copy of the License at
 *
 *       https://www.apache.org/licenses/LICENSE-2.0
 *
 * Unless required by applicable law or agreed to in writing, software
 * distributed under the License is distributed on an "AS IS" BASIS,
 * WITHOUT WARRANTIES OR CONDITIONS OF ANY KIND, either express or implied.
 * See the License for the specific language governing permissions and
 * limitations under the License.
 */

package reactor.netty.http.server;

import java.io.ByteArrayOutputStream;
import java.io.IOException;
import java.lang.reflect.Field;
import java.net.InetSocketAddress;
import java.net.URISyntaxException;
import java.nio.charset.Charset;
import java.nio.file.Path;
import java.nio.file.Paths;
import java.time.Duration;
import java.util.List;
import java.util.concurrent.CountDownLatch;
import java.util.concurrent.ExecutorService;
import java.util.concurrent.Executors;
import java.util.concurrent.Future;
import java.util.concurrent.TimeUnit;
import java.util.concurrent.TimeoutException;
import java.util.concurrent.atomic.AtomicInteger;
import java.util.concurrent.atomic.AtomicReference;
import java.util.function.BiFunction;
import java.util.stream.Collectors;
import java.util.zip.GZIPOutputStream;

import io.netty.buffer.ByteBuf;
import io.netty.buffer.ByteBufAllocator;
import io.netty.buffer.Unpooled;
import io.netty.channel.Channel;
import io.netty.channel.ChannelHandlerContext;
import io.netty.channel.ChannelInboundHandlerAdapter;
<<<<<<< HEAD
import io.netty.channel.ChannelOption;
import io.netty.channel.group.ChannelGroup;
=======
import io.netty.channel.embedded.EmbeddedChannel;
>>>>>>> 32d9044c
import io.netty.channel.group.DefaultChannelGroup;
import io.netty.channel.unix.DomainSocketAddress;
import io.netty.handler.codec.LineBasedFrameDecoder;
import io.netty.handler.codec.http.DefaultFullHttpRequest;
import io.netty.handler.codec.http.DefaultHttpContent;
import io.netty.handler.codec.http.DefaultHttpRequest;
import io.netty.handler.codec.http.FullHttpResponse;
import io.netty.handler.codec.http.HttpClientCodec;
import io.netty.handler.codec.http.HttpContentDecompressor;
import io.netty.handler.codec.http.HttpHeaderNames;
import io.netty.handler.codec.http.HttpHeaders;
import io.netty.handler.codec.http.HttpMessage;
import io.netty.handler.codec.http.HttpMethod;
import io.netty.handler.codec.http.HttpObjectDecoder;
import io.netty.handler.codec.http.HttpRequest;
import io.netty.handler.codec.http.HttpResponseStatus;
import io.netty.handler.codec.http.HttpServerCodec;
import io.netty.handler.codec.http.HttpVersion;
import io.netty.handler.codec.http.HttpUtil;
import io.netty.handler.codec.http.cookie.ServerCookieDecoder;
import io.netty.handler.codec.http.cookie.ServerCookieEncoder;
import io.netty.handler.codec.http.websocketx.WebSocketCloseStatus;
import io.netty.handler.ssl.SslContext;
import io.netty.handler.ssl.SslContextBuilder;
import io.netty.handler.ssl.util.InsecureTrustManagerFactory;
import io.netty.handler.ssl.util.SelfSignedCertificate;
import io.netty.util.AttributeKey;
import io.netty.util.ReferenceCountUtil;
import io.netty.util.ReferenceCounted;
import io.netty.util.concurrent.DefaultEventExecutor;
import io.netty.util.concurrent.GlobalEventExecutor;
import org.junit.After;
import org.junit.Test;
import org.reactivestreams.Publisher;
import reactor.core.publisher.Flux;
import reactor.core.publisher.FluxIdentityProcessor;
import reactor.core.publisher.Mono;
import reactor.core.publisher.MonoProcessor;
import reactor.core.publisher.Processors;
import reactor.core.publisher.SignalType;
import reactor.netty.ByteBufFlux;
import reactor.netty.ChannelBindException;
import reactor.netty.Connection;
import reactor.netty.ConnectionObserver;
import reactor.netty.DisposableChannel;
import reactor.netty.DisposableServer;
import reactor.netty.FutureMono;
import reactor.netty.NettyOutbound;
import reactor.netty.channel.AbortedException;
import reactor.netty.http.HttpProtocol;
import reactor.netty.http.client.HttpClient;
import reactor.netty.http.client.HttpClientRequest;
import reactor.netty.http.client.PrematureCloseException;
import reactor.netty.resources.ConnectionProvider;
import reactor.netty.resources.LoopResources;
import reactor.netty.tcp.TcpClient;
import reactor.netty.tcp.TcpServer;
import reactor.netty.transport.TransportConfig;
import reactor.test.StepVerifier;
import reactor.util.context.Context;
import reactor.util.function.Tuple2;
import reactor.util.function.Tuple3;

import static org.assertj.core.api.Assertions.*;
import static org.junit.Assert.assertEquals;
import static org.junit.Assume.assumeTrue;

/**
 * @author Stephane Maldini
 */
public class HttpServerTests {
	private DisposableServer disposableServer;

	@After
	public void tearDown() {
		if (disposableServer != null) {
			disposableServer.disposeNow();
		}
	}

	@Test
	public void httpPort() {
		disposableServer = HttpServer.create()
		                             .port(8080)
		                             .handle((req, resp) -> resp.sendNotFound())
		                             .wiretap(true)
		                             .bindNow();

		assertThat(disposableServer.port()).isEqualTo(8080);
	}

	@Test
	public void httpPortWithAddress() {
		disposableServer = HttpServer.create()
		                             .port(8080)
		                             .host("localhost")
		                             .handle((req, resp) -> resp.sendNotFound())
		                             .wiretap(true)
		                             .bindNow();

		assertThat(disposableServer.port()).isEqualTo(8080);
	}

	@Test
	public void releaseInboundChannelOnNonKeepAliveRequest() {
		disposableServer = HttpServer.create()
		                             .port(0)
		                             .handle((req, resp) -> req.receive().then(resp.status(200).send()))
		                             .wiretap(true)
		                             .bindNow();

		Flux<ByteBuf> src = Flux.range(0, 3)
		                        .map(n -> Unpooled.wrappedBuffer(Integer.toString(n)
		                                                                .getBytes(Charset.defaultCharset())));

		Flux.range(0, 100)
		    .concatMap(n -> HttpClient.create()
		                              .port(disposableServer.port())
		                              .noSSL()
		                              .wiretap(true)
		                              .keepAlive(false)
		                              .post()
		                              .uri("/return")
		                              .send(src)
		                              .responseSingle((res, buf) -> Mono.just(res.status().code())))
		    .collectList()
		    .block();
	}

	//from https://github.com/reactor/reactor-netty/issues/90
	@Test
	public void testRestart() {
		HttpServer server1 = HttpServer.create()
		                               .host("localhost")
		                               .port(8080);
		HttpServer server2 =
				HttpServer.create()
				          // Any local address
				          .bindAddress(() -> new InetSocketAddress(8080));
		HttpClient client1 = HttpClient.create()
		                               .port(8080)
		                               .host("localhost");
		HttpClient client2 = HttpClient.create()
		                               .baseUrl("http://localhost:8080");
		doTestRestart(server1, client1);
		doTestRestart(server1, client2);
		doTestRestart(server2, client1);
		doTestRestart(server2, client2);
	}

	private void doTestRestart(HttpServer server, HttpClient client) {
		String response;
		try {
			// start a first server with a handler that answers HTTP 200 OK
			disposableServer = server.handle((req, resp) -> resp.sendString(Mono.just("200")))
			                         .wiretap(true)
			                         .bindNow();

			response = client.wiretap(true)
			                 .get()
			                 .uri("/")
			                 .responseContent()
			                 .aggregate()
			                 .asString()
			                 .block();

			// checking the response status, OK
			assertThat(response).isEqualTo("200");
		}
		finally {
			// dispose the Netty context and wait for the channel close
			if (disposableServer != null) {
				disposableServer.disposeNow();
			}
		}

		try {
			// create a totally new server instance, with a different handler that answers HTTP 201
			disposableServer = server.handle((req, resp) -> resp.sendString(Mono.just("201")))
			                         .wiretap(true)
			                         .bindNow();

			response = client.wiretap(true)
			                 .get()
			                 .uri("/")
			                 .responseContent()
			                 .aggregate()
			                 .asString()
			                 .block();

			assertThat(response).isEqualTo("201");
		}
		finally {
			// dispose the Netty context and wait for the channel close
			if (disposableServer != null) {
				disposableServer.disposeNow();
			}
		}
	}

	@Test
	public void errorResponseAndReturn() {
		disposableServer = HttpServer.create()
		                             .port(0)
		                             .handle((req, resp) -> Mono.error(new Exception("returnError")))
		                             .wiretap(true)
		                             .bindNow();

		Integer code =
				HttpClient.create()
				          .port(disposableServer.port())
				          .wiretap(true)
				          .get()
				          .uri("/return")
				          .responseSingle((res, buf) -> Mono.just(res.status().code()))
				          .block();
		assertThat(code).isEqualTo(500);
	}

	@Test
	public void httpPipelining() throws Exception {

		AtomicInteger i = new AtomicInteger();

		disposableServer = HttpServer.create()
		                             .port(0)
		                             .handle((req, resp) ->
		                                     resp.header(HttpHeaderNames.CONTENT_LENGTH, "1")
		                                         .sendString(Mono.just(i.incrementAndGet())
		                                                         .flatMap(d ->
		                                                                 Mono.delay(Duration.ofSeconds(4 - d))
		                                                                     .map(x -> d + "\n"))))
		                             .wiretap(true)
		                             .bindNow();

		DefaultFullHttpRequest request =
				new DefaultFullHttpRequest(HttpVersion.HTTP_1_1,
				                           HttpMethod.GET,
				                           "/plaintext");

		CountDownLatch latch = new CountDownLatch(6);

		Connection client =
				TcpClient.create()
				         .port(disposableServer.port())
				         .handle((in, out) -> {
				                 in.withConnection(x ->
				                         x.addHandlerFirst(new HttpClientCodec()))
				                   .receiveObject()
				                   .ofType(DefaultHttpContent.class)
				                   .as(ByteBufFlux::fromInbound)
				                   .asString()
				                   .log()
				                   .map(Integer::parseInt)
				                   .subscribe(d -> {
				                       for (int x = 0; x < d; x++) {
				                           latch.countDown();
				                       }
				                   });

				                 return out.sendObject(Flux.just(request.retain(),
				                                                 request.retain(),
				                                                 request.retain()))
				                           .neverComplete();
				         })
				         .wiretap(true)
				         .connectNow();

		assertThat(latch.await(45, TimeUnit.SECONDS)).isTrue();

		client.disposeNow();
	}

	@Test
	public void flushOnComplete() {

		Flux<String> flux = Flux.range(0, 100)
		                        .map(n -> String.format("%010d", n));
		List<String> test =
				flux.collectList()
				    .block();
		assertThat(test).isNotNull();

		disposableServer = HttpServer.create()
		                             .port(0)
		                             .handle((req, resp) -> resp.sendString(flux.map(s -> s + "\n")))
		                             .wiretap(true)
		                             .bindNow();

		Flux<String> client = HttpClient.create()
		                                .port(disposableServer.port())
		                                .wiretap(true)
		                                .doOnConnected(res ->
		                                        res.addHandler(new LineBasedFrameDecoder(10)))
		                                .get()
		                                .uri("/")
		                                .responseContent()
		                                .asString();

		StepVerifier.create(client)
		            .expectNextSequence(test)
		            .expectComplete()
		            .verify(Duration.ofSeconds(30));
	}

	@Test
	public void keepAlive() throws URISyntaxException {
		Path resource = Paths.get(getClass().getResource("/public").toURI());
		disposableServer = HttpServer.create()
		                             .port(0)
		                             .route(routes -> routes.directory("/test", resource))
		                             .wiretap(true)
		                             .bindNow();

		ConnectionProvider p = ConnectionProvider.create("keepAlive", 1);

		Channel response0 = HttpClient.create(p)
		                              .port(disposableServer.port())
		                              .wiretap(true)
		                              .get()
		                              .uri("/test/index.html")
		                              .responseConnection((res, c) -> Mono.just(c.channel())
		                                                                  .delayUntil(ch -> c.inbound().receive()))
		                              .blockLast(Duration.ofSeconds(3099));

		Channel response1 = HttpClient.create(p)
		                              .port(disposableServer.port())
		                              .wiretap(true)
		                              .get()
		                              .uri("/test/test.css")
		                              .responseConnection((res, c) -> Mono.just(c.channel())
		                                                                  .delayUntil(ch -> c.inbound().receive()))
		                              .blockLast(Duration.ofSeconds(3099));

		Channel response2 = HttpClient.create(p)
		                              .port(disposableServer.port())
		                              .wiretap(true)
		                              .get()
		                              .uri("/test/test1.css")
		                              .responseConnection((res, c) -> Mono.just(c.channel())
		                                                                  .delayUntil(ch -> c.inbound().receive()))
		                              .blockLast(Duration.ofSeconds(30));

		Channel response3 = HttpClient.create(p)
		                              .port(disposableServer.port())
		                              .wiretap(true)
		                              .get()
		                              .uri("/test/test2.css")
		                              .responseConnection((res, c) -> Mono.just(c.channel())
		                                                                  .delayUntil(ch -> c.inbound().receive()))
		                              .blockLast(Duration.ofSeconds(30));

		Channel response4 = HttpClient.create(p)
		                              .port(disposableServer.port())
		                              .wiretap(true)
		                              .get()
		                              .uri("/test/test3.css")
		                              .responseConnection((res, c) -> Mono.just(c.channel())
		                                                                         .delayUntil(ch -> c.inbound().receive()))
		                              .blockLast(Duration.ofSeconds(30));

		Channel response5 = HttpClient.create(p)
		                              .port(disposableServer.port())
		                              .wiretap(true)
		                              .get()
		                              .uri("/test/test4.css")
		                              .responseConnection((res, c) -> Mono.just(c.channel())
		                                                                  .delayUntil(ch -> c.inbound().receive()))
		                              .blockLast(Duration.ofSeconds(30));

		assertThat(response0).isEqualTo(response1);
		assertThat(response0).isEqualTo(response2);
		assertThat(response0).isEqualTo(response3);
		assertThat(response0).isEqualTo(response4);
		assertThat(response0).isEqualTo(response5);

		p.dispose();
	}

	@Test
	public void gettingOptionsDuplicates() {
		HttpServer server1 = HttpServer.create();
		HttpServer server2 = server1.port(123)
		                            .host("example.com")
		                            .compress(true);
		assertThat(server2)
				.isNotSameAs(server1)
				.isNotSameAs(((HttpServerBind) server2).duplicate());
	}

	@Test
	public void startRouter() {
		disposableServer = HttpServer.create()
		                             .port(0)
		                             .route(routes ->
		                                     routes.get("/hello",
		                                             (req, resp) -> resp.sendString(Mono.just("hello!"))))
		                             .wiretap(true)
		                             .bindNow();

		Integer code =
				HttpClient.create()
				          .port(disposableServer.port())
				          .wiretap(true)
				          .get()
				          .uri("/hello")
				          .responseSingle((res, buf) -> Mono.just(res.status().code()))
				          .block();
		assertThat(code).isEqualTo(200);

		code = HttpClient.create()
		                 .port(disposableServer.port())
		                 .wiretap(true)
		                 .get()
		                 .uri("/helloMan")
		                 .responseSingle((res, buf) -> Mono.just(res.status().code()))
		                 .block();
		assertThat(code).isEqualTo(404);
	}

	@Test
	public void startRouterAndAwait() throws InterruptedException {
		ExecutorService ex = Executors.newSingleThreadExecutor();
		AtomicReference<DisposableServer> ref = new AtomicReference<>();

		Future<?> f = ex.submit(() ->
			    HttpServer.create()
			              .port(0)
			              .route(routes -> routes.get("/hello", (req, resp) -> resp.sendString(Mono.just("hello!"))))
			              .wiretap(true)
			              .bindUntilJavaShutdown(Duration.ofSeconds(2), ref::set)
		);

		//if the server cannot be started, a ExecutionException will be thrown instead
		assertThatExceptionOfType(TimeoutException.class)
				.isThrownBy(() -> f.get(1, TimeUnit.SECONDS));

		//the router is not done and is still blocking the thread
		assertThat(f.isDone()).isFalse();
		assertThat(ref.get()).withFailMessage("Server is not initialized after 1s").isNotNull();

		//shutdown the router to unblock the thread
		ref.get().disposeNow();
		Thread.sleep(100);
		assertThat(f.isDone()).isTrue();
	}

	@Test
	public void nonContentStatusCodes() {
		disposableServer =
				HttpServer.create()
				          .port(0)
				          .host("localhost")
				          .route(r -> r.get("/204-1", (req, res) -> res.status(HttpResponseStatus.NO_CONTENT)
				                                                       .sendHeaders())
				                       .get("/204-2", (req, res) -> res.status(HttpResponseStatus.NO_CONTENT))
				                       .get("/205-1", (req, res) -> res.status(HttpResponseStatus.RESET_CONTENT)
				                                                       .sendHeaders())
				                       .get("/205-2", (req, res) -> res.status(HttpResponseStatus.RESET_CONTENT))
				                       .get("/304-1", (req, res) -> res.status(HttpResponseStatus.NOT_MODIFIED)
				                                                       .sendHeaders())
				                       .get("/304-2", (req, res) -> res.status(HttpResponseStatus.NOT_MODIFIED))
				                       .get("/304-3", (req, res) -> res.status(HttpResponseStatus.NOT_MODIFIED)
				                                                       .send()))
				          .wiretap(true)
				          .bindNow();

		InetSocketAddress address = (InetSocketAddress) disposableServer.address();
		checkResponse("/204-1", address);
		checkResponse("/204-2", address);
		checkResponse("/205-1", address);
		checkResponse("/205-2", address);
		checkResponse("/304-1", address);
		checkResponse("/304-2", address);
		checkResponse("/304-3", address);
	}

	private void checkResponse(String url, InetSocketAddress address) {
		Mono<Tuple3<Integer, HttpHeaders, String>> response =
				HttpClient.create()
				          .remoteAddress(() -> address)
				          .wiretap(true)
				          .get()
				          .uri(url)
				          .responseSingle((r, buf) ->
				                  Mono.zip(Mono.just(r.status().code()),
				                           Mono.just(r.responseHeaders()),
				                           buf.asString().defaultIfEmpty("NO BODY"))
				          );

		StepVerifier.create(response)
		            .expectNextMatches(t -> {
		                int code = t.getT1();
		                HttpHeaders h = t.getT2();
		                if (code == 204 || code == 304) {
		                    return !h.contains("Transfer-Encoding") &&
		                           !h.contains("Content-Length") &&
		                           "NO BODY".equals(t.getT3());
		                }
		                else if (code == 205) {
		                    return !h.contains("Transfer-Encoding") &&
		                           h.getInt("Content-Length").equals(0) &&
		                           "NO BODY".equals(t.getT3());
		                }else {
		                    return false;
		                }
		            })
		            .expectComplete()
		            .verify(Duration.ofSeconds(30));
	}

	@Test
	public void testContentLengthHeadRequest() {
		AtomicReference<HttpHeaders> sentHeaders = new AtomicReference<>();
		disposableServer =
				HttpServer.create()
				          .host("localhost")
				          .route(r -> r.route(req -> req.uri().equals("/1"),
				                                  (req, res) -> res.sendString(Flux.just("OK").hide()))
				                       .route(req -> req.uri().startsWith("/2"),
				                                  (req, res) -> res.chunkedTransfer(false)
				                                                   .sendString(Flux.just("OK").hide()))
				                       .route(req -> req.uri().startsWith("/3"),
				                                  (req, res) -> {
				                                                res.responseHeaders().set(HttpHeaderNames.CONTENT_LENGTH, 2);
				                                                return res.sendString(Mono.just("OK"))
				                                                          .then()
				                                                          .doOnSuccess(aVoid -> sentHeaders.set(res.responseHeaders()));
				                                                })
				                       .route(req -> req.uri().startsWith("/4"),
				                                  (req, res) -> res.sendHeaders())
				                       .route(req -> req.uri().startsWith("/5"),
				                                  (req, res) -> res.chunkedTransfer(false)
				                                                   .sendHeaders())
				                       .route(req -> req.uri().startsWith("/6"),
				                                  (req, res) -> {
				                                                res.responseHeaders().set(HttpHeaderNames.CONTENT_LENGTH, 2);
				                                                return res.sendHeaders()
				                                                          .then()
				                                                          .doOnSuccess(aVoid -> sentHeaders.set(res.responseHeaders()));
				                                                })
				                       .route(req -> req.uri().startsWith("/7"),
				                                  (req, res) -> res.send()
				                                                   .then()
				                                                   .doOnSuccess(aVoid -> sentHeaders.set(res.responseHeaders())))
				                       .route(req -> req.uri().startsWith("/8"),
				                                  (req, res) -> res.chunkedTransfer(false)
				                                                   .send()
				                                                   .then()
				                                                   .doOnSuccess(aVoid -> sentHeaders.set(res.responseHeaders())))
				                       .route(req -> req.uri().startsWith("/9"),
				                                  (req, res) -> {
				                                                res.responseHeaders().set(HttpHeaderNames.CONTENT_LENGTH, 2);
				                                                return res.send()
				                                                          .then()
				                                                          .doOnSuccess(aVoid -> sentHeaders.set(res.responseHeaders()));
				                                                })
				                       .route(req -> req.uri().startsWith("/10"),
				                                  (req, res) -> {
				                                                res.responseHeaders().set(HttpHeaderNames.CONTENT_LENGTH, 0);
				                                                return res.sendString(Mono.just("OK"))
				                                                          .then()
				                                                          .doOnSuccess(aVoid -> sentHeaders.set(res.responseHeaders()));
				                                                })
				                       .route(req -> req.uri().startsWith("/11"),
				                                  (req, res) -> {
				                                                res.responseHeaders().set(HttpHeaderNames.CONTENT_LENGTH, 0);
				                                                return res.sendString(Flux.just("OK").hide())
				                                                          .then()
				                                                          .doOnSuccess(aVoid -> sentHeaders.set(res.responseHeaders()));
				                                                })
				                       .route(req -> req.uri().startsWith("/12"),
				                                  (req, res) -> {
				                                                res.responseHeaders().set(HttpHeaderNames.CONTENT_LENGTH, 2);
				                                                return res.sendObject(Unpooled.wrappedBuffer("OK".getBytes(Charset.defaultCharset())))
				                                                          .then()
				                                                          .doOnSuccess(aVoid -> sentHeaders.set(res.responseHeaders()));
				                                                })
				                       .route(req -> req.uri().startsWith("/13"),
				                                  (req, res) -> {
				                                                res.responseHeaders().set(HttpHeaderNames.CONTENT_LENGTH, 0);
				                                                return res.sendObject(Unpooled.wrappedBuffer("OK".getBytes(Charset.defaultCharset())))
				                                                          .then()
				                                                          .doOnSuccess(aVoid -> sentHeaders.set(res.responseHeaders()));
				                                                }))
				          .wiretap(true)
				          .bindNow();

		InetSocketAddress address = (InetSocketAddress) disposableServer.address();
		doTestContentLengthHeadRequest("/1", address, HttpMethod.GET, sentHeaders, true, false);
		doTestContentLengthHeadRequest("/1", address, HttpMethod.HEAD, sentHeaders, true, false);
		doTestContentLengthHeadRequest("/2", address, HttpMethod.GET, sentHeaders, false, true);
		doTestContentLengthHeadRequest("/2", address, HttpMethod.HEAD, sentHeaders, false, true);
		doTestContentLengthHeadRequest("/3", address, HttpMethod.GET, sentHeaders, false, false);
		doTestContentLengthHeadRequest("/3", address, HttpMethod.HEAD, sentHeaders, false, false);
		doTestContentLengthHeadRequest("/4", address, HttpMethod.HEAD, sentHeaders, true, false);
		doTestContentLengthHeadRequest("/5", address, HttpMethod.HEAD, sentHeaders, false, true);
		doTestContentLengthHeadRequest("/6", address, HttpMethod.HEAD, sentHeaders, false, false);
		doTestContentLengthHeadRequest("/7", address, HttpMethod.HEAD, sentHeaders, false, false);
		doTestContentLengthHeadRequest("/8", address, HttpMethod.HEAD, sentHeaders, false, false);
		doTestContentLengthHeadRequest("/9", address, HttpMethod.HEAD, sentHeaders, false, false);
		doTestContentLengthHeadRequest("/10", address, HttpMethod.HEAD, sentHeaders, false, false);
		doTestContentLengthHeadRequest("/11", address, HttpMethod.HEAD, sentHeaders, false, false);
		doTestContentLengthHeadRequest("/12", address, HttpMethod.HEAD, sentHeaders, false, false);
		doTestContentLengthHeadRequest("/13", address, HttpMethod.HEAD, sentHeaders, false, false);
	}

	@Test
	public void testIssue1153() {
		AtomicReference<HttpHeaders> sentHeaders = new AtomicReference<>();
		disposableServer =
				HttpServer.create()
				          .host("localhost")
				          .handle((req, res) -> {
				              res.responseHeaders().set(HttpHeaderNames.CONTENT_LENGTH, 2);
				              return Mono.empty()
				                         .then()
				                         .doFinally(s -> sentHeaders.set(res.responseHeaders()));
				          })
				          .wiretap(true)
				          .bindNow();
		InetSocketAddress address = (InetSocketAddress) disposableServer.address();
		doTestContentLengthHeadRequest("/", address, HttpMethod.HEAD, sentHeaders, false, false);
	}

	private void doTestContentLengthHeadRequest(String url, InetSocketAddress address,
			HttpMethod method, AtomicReference<HttpHeaders> sentHeaders, boolean chunk, boolean close) {
		Mono<Tuple2<HttpHeaders, String>> response =
				HttpClient.create()
				          .remoteAddress(() -> address)
				          .wiretap(true)
				          .request(method)
				          .uri(url)
				          .responseSingle((res, buf) -> Mono.zip(Mono.just(res.responseHeaders()),
				                                                 buf.asString()
				                                                    .defaultIfEmpty("NO BODY")))
				          .delayElement(Duration.ofMillis(100));

		StepVerifier.create(response)
				    .expectNextMatches(t -> {
				        if (chunk) {
				            String chunked = t.getT1().get(HttpHeaderNames.TRANSFER_ENCODING);
				            String cl = t.getT1().get(HttpHeaderNames.CONTENT_LENGTH);
				            if (HttpMethod.GET.equals(method)) {
				                return chunked != null && cl == null && "OK".equals(t.getT2());
				            }
				            else {
				                return chunked == null && cl == null && "NO BODY".equals(t.getT2());
				            }
				        }
				        else if (close) {
				            String connClosed = t.getT1().get(HttpHeaderNames.CONNECTION);
				            String chunked = t.getT1().get(HttpHeaderNames.TRANSFER_ENCODING);
				            String cl = t.getT1().get(HttpHeaderNames.CONTENT_LENGTH);
				            if (HttpMethod.GET.equals(method)) {
				                return "close".equals(connClosed) && chunked == null && cl == null && "OK".equals(t.getT2());
				            }
				            else {
				                return "close".equals(connClosed) && chunked == null && cl == null && "NO BODY".equals(t.getT2());
				            }
				        }
				        else {
				            String chunkedReceived = t.getT1().get(HttpHeaderNames.TRANSFER_ENCODING);
				            String clReceived = t.getT1().get(HttpHeaderNames.CONTENT_LENGTH);
				            String chunkedSent = sentHeaders.get().get(HttpHeaderNames.TRANSFER_ENCODING);
				            String clSent =sentHeaders.get().get(HttpHeaderNames.CONTENT_LENGTH);
				            if (HttpMethod.GET.equals(method)) {
				                return chunkedReceived == null && chunkedSent == null &&
				                       Integer.parseInt(clReceived) == Integer.parseInt(clSent) &&
				                       "OK".equals(t.getT2());
				            }
				            else {
				                return chunkedReceived == null && chunkedSent == null &&
				                       Integer.parseInt(clReceived) == Integer.parseInt(clSent) &&
				                       "NO BODY".equals(t.getT2());
				            }
				        }
				    })
				    .expectComplete()
				    .verify(Duration.ofSeconds(30));
	}

	@Test
	public void testIssue186() {
		disposableServer =
				HttpServer.create()
				          .port(0)
				          .handle((req, res) -> res.status(200).send())
				          .wiretap(true)
				          .bindNow();

		HttpClient client =
				HttpClient.create(ConnectionProvider.create("testIssue186", 1))
				          .remoteAddress(disposableServer::address)
				          .wiretap(true);

		doTestIssue186(client);
		doTestIssue186(client);
	}

	private void doTestIssue186(HttpClient client) {
		Mono<String> content = client.post()
				                     .uri("/")
				                     .send(ByteBufFlux.fromString(Mono.just("bodysample")))
				                     .responseContent()
				                     .aggregate()
				                     .asString();

		StepVerifier.create(content)
		            .expectComplete()
		            .verify(Duration.ofSeconds(30));
	}

	@Test
	public void testConnectionCloseOnServerError() {
		Flux<String> content =
				Flux.range(1, 3)
				    .doOnNext(i -> {
				        if (i == 3) {
				            throw new RuntimeException("test");
				        }
				    })
				    .map(i -> "foo " + i);

		disposableServer =
				HttpServer.create()
				          .port(0)
				          .handle((req, res) -> res.sendString(content))
				          .bindNow();

		AtomicReference<Channel> ch = new AtomicReference<>();
		Flux<ByteBuf> r =
				HttpClient.create()
				          .doOnResponse((res, c) -> ch.set(c.channel()))
				          .port(disposableServer.port())
				          .get()
				          .uri("/")
				          .responseContent();

		StepVerifier.create(r)
		            .expectNextCount(2)
		            .expectError(IOException.class)
		            .verify(Duration.ofSeconds(30));

		FutureMono.from(ch.get().closeFuture()).block(Duration.ofSeconds(30));
	}

	@Test
	public void contextShouldBeTransferredFromDownStreamToUpStream() {
		AtomicReference<Context> context = new AtomicReference<>();
		disposableServer =
				HttpServer.create()
				          .port(0)
				          .handle((req, res) -> res.status(200).send())
				          .bindNow();

		HttpClient client =
				HttpClient.create(ConnectionProvider.create("contextShouldBeTransferredFromDownStreamToUpStream", 1))
				          .remoteAddress(disposableServer::address);

		Mono<String> content = client.post()
		                             .uri("/")
		                             .send(ByteBufFlux.fromString(Mono.just("bodysample")
		                                                              .subscriberContext(c -> {
		                                                                  context.set(c);
		                                                                      return c;
		                                                                  })))
		                             .responseContent()
		                             .aggregate()
		                             .asString()
		                             .subscriberContext(c -> c.put("Hello", "World"));

			StepVerifier.create(content)
			            .expectComplete()
			            .verify(Duration.ofSeconds(30));
			assertThat(context.get().get("Hello").equals("World")).isTrue();
	}

	@Test
	public void testIssue309() {
		doTestIssue309("/somethingtooolooong",
				HttpServer.create()
				          .port(0)
				          .httpRequestDecoder(c -> c.maxInitialLineLength(20)));

		doTestIssue309("/something",
				HttpServer.create()
				          .port(0)
				          .httpRequestDecoder(c -> c.maxInitialLineLength(20)));
	}

	@Test
	public void portBindingException() {
		disposableServer = HttpServer.create()
		                             .port(0)
		                             .bindNow();

		try {
			HttpServer.create()
			          .port(disposableServer.port())
			          .bindNow();
			fail("illegal-success");
		}
		catch (ChannelBindException e){
			assertThat(e.localPort()).isEqualTo(disposableServer.port());
			e.printStackTrace();
		}
	}

	private void doTestIssue309(String path, HttpServer httpServer) {
		disposableServer =
				httpServer.handle((req, res) -> res.sendString(Mono.just("Should not be reached")))
				          .bindNow();

		Mono<HttpResponseStatus> status =
				HttpClient.create()
				          .port(disposableServer.port())
				          .get()
				          .uri(path)
				          .responseSingle((res, byteBufMono) -> Mono.just(res.status()));

		StepVerifier.create(status)
		            .expectNextMatches(HttpResponseStatus.REQUEST_ENTITY_TOO_LARGE::equals)
		            .expectComplete()
		            .verify();
	}

	@Test
	public void httpServerRequestConfigInjectAttributes() {
		AtomicReference<Channel> channelRef = new AtomicReference<>();
		AtomicReference<Boolean> validate = new AtomicReference<>();
		AtomicReference<Integer> chunkSize = new AtomicReference<>();
		HttpServer server =
				HttpServer.create()
				          .httpRequestDecoder(opt -> opt.maxInitialLineLength(123)
				                                        .maxHeaderSize(456)
				                                        .maxChunkSize(789)
				                                        .validateHeaders(false)
				                                        .initialBufferSize(10))
				          .handle((req, resp) -> req.receive().then(resp.sendNotFound()))
				          .doOnConnection(c -> {
				                      channelRef.set(c.channel());
				                      HttpServerCodec codec = c.channel()
				                                               .pipeline()
				                                               .get(HttpServerCodec.class);
				                      HttpObjectDecoder decoder = (HttpObjectDecoder) getValueReflection(codec, "inboundHandler", 1);
				                      chunkSize.set((Integer) getValueReflection(decoder, "maxChunkSize", 2));
				                      validate.set((Boolean) getValueReflection(decoder, "validateHeaders", 2));
				                  })
				          .wiretap(true);

		disposableServer = server.bindNow();

		HttpClient.create()
		          .remoteAddress(disposableServer::address)
		          .post()
		          .uri("/")
		          .send(ByteBufFlux.fromString(Mono.just("bodysample")))
		          .responseContent()
		          .aggregate()
		          .asString()
		          .block();

		assertThat(channelRef.get()).isNotNull();
		assertThat(chunkSize.get()).as("line length").isEqualTo(789);
		assertThat(validate.get()).as("validate headers").isFalse();
	}

	private Object getValueReflection(Object obj, String fieldName, int superLevel) {
		try {
			Field field;
			if (superLevel == 1) {
				field = obj.getClass()
				           .getSuperclass()
				           .getDeclaredField(fieldName);
			}
			else {
				field = obj.getClass()
				           .getSuperclass()
				           .getSuperclass()
				           .getDeclaredField(fieldName);
			}
			field.setAccessible(true);
			return field.get(obj);
		}
		catch(NoSuchFieldException | IllegalAccessException e) {
			return new RuntimeException(e);
		}
	}

	@Test
	public void testDropPublisherConnectionClose() throws Exception {
		ByteBuf data = ByteBufAllocator.DEFAULT.buffer();
		data.writeCharSequence("test", Charset.defaultCharset());
		CountDownLatch latch = new CountDownLatch(1);
		doTestDropData(
				(req, res) -> res.header("Content-Length", "0")
				                 .send(Flux.defer(() -> Flux.just(data, data.retain(), data.retain())))
				                 .then()
				                 .doOnCancel(() -> {
				                     data.release(3);
				                     latch.countDown();
				                 }),
				(req, out) -> {
					req.addHeader("Connection", "close");
					return out;
				});
		assertThat(latch.await(30, TimeUnit.SECONDS)).isTrue();
		assertThat(ReferenceCountUtil.refCnt(data)).isEqualTo(0);
	}

	@Test
	public void testDropMessageConnectionClose() throws Exception {
		ByteBuf data = ByteBufAllocator.DEFAULT.buffer();
		data.writeCharSequence("test", Charset.defaultCharset());
		doTestDropData(
				(req, res) -> res.header("Content-Length", "0")
				                 .sendObject(data),
				(req, out) -> {
					req.addHeader("Connection", "close");
					return out;
				});
		assertThat(ReferenceCountUtil.refCnt(data)).isEqualTo(0);
	}

	@Test
	public void testDropPublisher_1() throws Exception {
		CountDownLatch latch = new CountDownLatch(1);
		ByteBuf data = ByteBufAllocator.DEFAULT.buffer();
		data.writeCharSequence("test", Charset.defaultCharset());
		doTestDropData(
				(req, res) -> res.header("Content-Length", "0")
				                 .send(Flux.defer(() -> Flux.just(data, data.retain(), data.retain()))
				                           .doFinally(s -> latch.countDown()))
				                 .then(),
				(req, out) -> out);
		assertThat(latch.await(30, TimeUnit.SECONDS)).isTrue();
		assertThat(ReferenceCountUtil.refCnt(data)).isEqualTo(0);
	}

	@Test
	public void testDropPublisher_2() throws Exception {
		ByteBuf data = ByteBufAllocator.DEFAULT.buffer();
		data.writeCharSequence("test", Charset.defaultCharset());
		doTestDropData(
				(req, res) -> res.header("Content-Length", "0")
				                 .send(Mono.just(data))
				                 .then(),
				(req, out) -> out);
		assertThat(ReferenceCountUtil.refCnt(data)).isEqualTo(0);
	}

	@Test
	public void testDropMessage() throws Exception {
		ByteBuf data = ByteBufAllocator.DEFAULT.buffer();
		data.writeCharSequence("test", Charset.defaultCharset());
		doTestDropData(
				(req, res) -> res.header("Content-Length", "0")
				                 .sendObject(data),
				(req, out) -> out);
		assertThat(ReferenceCountUtil.refCnt(data)).isEqualTo(0);
	}

	private void doTestDropData(
			BiFunction<? super HttpServerRequest, ? super
					HttpServerResponse, ? extends Publisher<Void>> serverFn,
			BiFunction<? super HttpClientRequest, ? super NettyOutbound, ? extends Publisher<Void>> clientFn)
			throws Exception {
		disposableServer =
				HttpServer.create()
				          .port(0)
				          .handle(serverFn)
				          .wiretap(true)
				          .bindNow(Duration.ofSeconds(30));

		CountDownLatch latch = new CountDownLatch(1);
		String response =
				HttpClient.create()
				          .port(disposableServer.port())
				          .wiretap(true)
				          .doOnRequest((req, conn) -> conn.onTerminate()
				                                          .subscribe(null, null, latch::countDown))
				          .request(HttpMethod.GET)
				          .uri("/")
				          .send(clientFn)
				          .responseContent()
				          .aggregate()
				          .asString()
				          .switchIfEmpty(Mono.just("Empty"))
				          .block(Duration.ofSeconds(30));

		assertThat(latch.await(30, TimeUnit.SECONDS)).isTrue();
		assertThat(response).isEqualTo("Empty");
	}

	@Test
	public void testIssue525() {
		disposableServer =
				HttpServer.create()
				          .port(0)
				          .doOnConnection(c -> c.addHandlerFirst("decompressor", new HttpContentDecompressor()))
				          .handle((req, res) -> res.send(req.receive()
				                                            .retain()))
				          .wiretap(true)
				          .bindNow(Duration.ofSeconds(30));

		byte[] bytes = "test".getBytes(Charset.defaultCharset());
		String response =
				HttpClient.create()
				          .port(disposableServer.port())
				          .wiretap(true)
				          .headers(h -> h.add("Content-Encoding", "gzip"))
				          .post()
				          .uri("/")
				          .send(Mono.just(Unpooled.wrappedBuffer(compress(bytes))))
				          .responseContent()
				          .aggregate()
				          .asString()
				          .block(Duration.ofSeconds(30));

		assertThat(response).isEqualTo("test");
	}

	private static byte[] compress(byte[] body) {
		try (ByteArrayOutputStream byteStream = new ByteArrayOutputStream()) {
			try (GZIPOutputStream zipStream = new GZIPOutputStream(byteStream)) {
				zipStream.write(body);
			}
			return byteStream.toByteArray();
		}
		catch (IOException e) {
			throw new RuntimeException(e);
		}
	}

	@Test
	public void testCustomHandlerInvokedBeforeIOHandler() {
		disposableServer =
				HttpServer.create()
				          .port(0)
				          .doOnConnection(c -> c.addHandlerFirst("custom", new ChannelInboundHandlerAdapter() {
				                      @Override
				                      public void channelRead(ChannelHandlerContext ctx, Object msg) throws Exception {
				                          if (msg instanceof HttpRequest) {
				                              ((HttpRequest) msg).headers().add("test", "test");
				                          }
				                          super.channelRead(ctx, msg);
				                      }
				                  }))
				          .handle((req, res) -> res.sendString(
				                  Mono.just(req.requestHeaders().get("test", "not found"))))
				          .wiretap(true)
				          .bindNow();

		StepVerifier.create(
		        HttpClient.create()
		                  .remoteAddress(disposableServer::address)
		                  .wiretap(true)
		                  .get()
		                  .uri("/")
		                  .responseContent()
		                  .aggregate()
		                  .asString())
		            .expectNextMatches("test"::equals)
		            .expectComplete()
		            .verify(Duration.ofSeconds(30));
	}

	@Test
	public void testIssue630() {
		disposableServer =
				HttpServer.create()
				          .port(0)
				          .handle((req, res) ->
				              // Not consuming the incoming data is deliberate
				              res.sendString(Flux.just("OK")
				                                 .delayElements(Duration.ofSeconds(3))))
				          .bindNow();

		Flux.range(0, 70)
		    .flatMap(i ->
		        HttpClient.create()
		                  .remoteAddress(disposableServer::address)
		                  .post()
		                  .uri("/")
		                  .send(ByteBufFlux.fromString(Mono.just("test")))
		                  .responseConnection((res, conn) -> {
		                      int status = res.status().code();
		                      conn.dispose();
		                      return Mono.just(status);
		                  }))
		    .blockLast(Duration.ofSeconds(30));
	}

	@Test
	public void testExpectErrorWhenConnectionClosed() throws Exception {
		SelfSignedCertificate ssc = new SelfSignedCertificate();
		SslContext serverCtx = SslContextBuilder.forServer(ssc.certificate(), ssc.privateKey())
		                                        .build();
		AtomicReference<Throwable> error = new AtomicReference<>();
		CountDownLatch latch = new CountDownLatch(1);
		disposableServer =
				HttpServer.create()
				          .port(0)
				          .secure(spec -> spec.sslContext(serverCtx))
				          .handle((req, res) -> {
				              res.withConnection(DisposableChannel::dispose);
				              return res.sendString(Flux.just("OK").hide())
				                        .then()
				                        .doOnError(t -> {
				                            error.set(t);
				                            latch.countDown();
				                        });
				          })
				          .bindNow();

		SslContext clientCtx = SslContextBuilder.forClient()
		                                        .trustManager(InsecureTrustManagerFactory.INSTANCE)
		                                        .build();
		StepVerifier.create(
				HttpClient.create()
				          .remoteAddress(disposableServer::address)
				          .secure(spec -> spec.sslContext(clientCtx))
				          .get()
				          .uri("/")
				          .responseContent())
				    .verifyError(PrematureCloseException.class);

		assertThat(latch.await(30, TimeUnit.SECONDS)).isTrue();
		assertThat(error.get()).isInstanceOf(AbortedException.class);
	}

	@Test
	public void testNormalConnectionCloseForWebSocketClient() {
		Flux<String> flux = Flux.range(0, 100)
		                        .map(n -> String.format("%010d", n));
		FluxIdentityProcessor<String> receiver = Processors.unicast();
		MonoProcessor<WebSocketCloseStatus> statusServer = MonoProcessor.create();
		MonoProcessor<WebSocketCloseStatus> statusClient = MonoProcessor.create();
		List<String> test =
		    flux.collectList()
		        .block();
		assertThat(test).isNotNull();

		DisposableServer c = HttpServer.create()
		                               .port(0)
		                               .handle((req, resp) -> resp.sendWebsocket((in, out) ->
			                               out.sendString(flux)
			                                  .then(out.sendClose(4404, "test"))
			                                  .then(in.receiveCloseStatus()
			                                          .subscribeWith(statusServer)
			                                          .then())
		                               ))
		                               .wiretap(true)
		                               .bindNow();

		HttpClient.create()
		          .port(c.port())
		          .wiretap(true)
		          .websocket()
		          .uri("/")
		          .handle((in, out) -> {
			          MonoProcessor<Object> done = MonoProcessor.create();
			          in.receiveCloseStatus()
			            .subscribeWith(statusClient);
			          in.receive()
			            .asString()
			            .doFinally((s) -> done.onComplete())
			            .subscribeWith(receiver);
			          return done.then(Mono.delay(Duration.ofMillis(500)));
		          })
		          .blockLast();

		StepVerifier.create(receiver)
		            .expectNextSequence(test)
		            .expectComplete()
		            .verify(Duration.ofSeconds(30));

		StepVerifier.create(statusClient)
		            .expectNext(new WebSocketCloseStatus(4404, "test"))
		            .expectComplete()
		            .verify(Duration.ofSeconds(30));


		StepVerifier.create(statusServer)
		            .expectNext(new WebSocketCloseStatus(4404, "test"))
		            .expectComplete()
		            .verify(Duration.ofSeconds(30));

		c.disposeNow();
	}


	@Test
	public void testNormalConnectionCloseForWebSocketServer() {
		MonoProcessor<WebSocketCloseStatus> statusServer = MonoProcessor.create();
		MonoProcessor<WebSocketCloseStatus> statusClient = MonoProcessor.create();

		disposableServer = HttpServer.create()
		                             .port(0)
		                             .handle((req, resp) ->
		                                 resp.sendWebsocket((in, out) -> in.receiveCloseStatus()
		                                                                   .subscribeWith(statusServer)
		                                                                   .then()))
		                             .wiretap(true)
		                             .bindNow();

		HttpClient.create()
		          .port(disposableServer.port())
		          .wiretap(true)
		          .websocket()
		          .uri("/")
		          .handle((in, out) -> out.sendClose(4404, "test")
		                                  .then(in.receiveCloseStatus()
		                                          .subscribeWith(statusClient)))
		          .blockLast();

		StepVerifier.create(statusClient)
		            .expectNext(new WebSocketCloseStatus(4404, "test"))
		            .expectComplete()
		            .verify(Duration.ofSeconds(30));

		StepVerifier.create(statusServer)
		            .expectNext(new WebSocketCloseStatus(4404, "test"))
		            .expectComplete()
		            .verify(Duration.ofSeconds(30));
	}

	@Test
	public void testCancelConnectionCloseForWebSocketClient() {
		MonoProcessor<WebSocketCloseStatus> statusServer = MonoProcessor.create();
		MonoProcessor<WebSocketCloseStatus> statusClient = MonoProcessor.create();

		disposableServer = HttpServer.create()
		                             .port(0)
		                             .handle((req, resp) ->
		                                 resp.sendWebsocket((in, out) -> in.receiveCloseStatus()
		                                                                   .subscribeWith(statusServer)
		                                                                   .then()))
		                             .wiretap(true)
		                             .bindNow();

		HttpClient.create()
		          .port(disposableServer.port())
		          .wiretap(true)
		          .websocket()
		          .uri("/")
		          .handle((in, out) -> {
		              in.receiveCloseStatus()
		                .subscribeWith(statusClient);

		              in.withConnection(Connection::dispose);

		              return Mono.never();
		          })
		          .subscribe();

		StepVerifier.create(statusClient)
		            .expectNext(new WebSocketCloseStatus(-1, ""))
		            .expectComplete()
		            .verify(Duration.ofSeconds(30));

		StepVerifier.create(statusServer)
		            .expectNext(new WebSocketCloseStatus(-1, ""))
		            .expectComplete()
		            .verify(Duration.ofSeconds(30));
	}

	@Test
	public void testCancelReceivingForWebSocketClient() {
		MonoProcessor<WebSocketCloseStatus> statusServer = MonoProcessor.create();
		MonoProcessor<WebSocketCloseStatus> statusClient = MonoProcessor.create();

		disposableServer = HttpServer.create()
		                             .port(0)
		                             .handle((req, resp) ->
		                                 resp.sendWebsocket((in, out) -> {
		                                     in.receiveCloseStatus()
		                                       .subscribeWith(statusServer);

		                                     return out.sendString(Flux.interval(Duration.ofMillis(10))
		                                                               .map(l -> l + ""));
		                                 }))
		                             .wiretap(true)
		                             .bindNow();

		HttpClient.create()
		          .port(disposableServer.port())
		          .wiretap(true)
		          .websocket()
		          .uri("/")
		          .handle((in, out) -> {
		              in.receiveCloseStatus()
		                .subscribeWith(statusClient);

		              in.receive()
		                .take(1)
		                .subscribe();

		              return Mono.never();
		          })
		          .subscribe();

		StepVerifier.create(statusClient)
		            .expectNext(new WebSocketCloseStatus(-1, ""))
		            .expectComplete()
		            .verify(Duration.ofSeconds(30));

		StepVerifier.create(statusServer)
		            .expectNext(new WebSocketCloseStatus(-1, ""))
		            .expectComplete()
		            .verify(Duration.ofSeconds(30));
	}

	@Test
	public void testCancelConnectionCloseForWebSocketServer() {
		MonoProcessor<WebSocketCloseStatus> statusServer = MonoProcessor.create();
		MonoProcessor<WebSocketCloseStatus> statusClient = MonoProcessor.create();

		disposableServer = HttpServer.create()
		                             .port(0)
		                             .handle((req, resp) -> resp.sendWebsocket((in, out) -> {
		                                 in.receiveCloseStatus()
		                                   .subscribeWith(statusServer);

		                                 in.withConnection(Connection::dispose);

		                                 return Mono.never();
		                             }))
		                             .wiretap(true)
		                             .bindNow();

		HttpClient.create()
		          .port(disposableServer.port())
		          .wiretap(true)
		          .websocket()
		          .uri("/")
		          .handle((in, out) -> {
		              in.receiveCloseStatus()
		                .subscribeWith(statusClient);

		              return Mono.never();
		          })
		          .subscribe();

		StepVerifier.create(statusClient)
		            .expectNext(new WebSocketCloseStatus(-1, ""))
		            .expectComplete()
		            .verify(Duration.ofSeconds(30));

		StepVerifier.create(statusServer)
		            .expectNext(new WebSocketCloseStatus(-1, ""))
		            .expectComplete()
		            .verify(Duration.ofSeconds(30));
	}

	@Test
	public void testCancelReceivingForWebSocketServer() {
		MonoProcessor<WebSocketCloseStatus> statusServer = MonoProcessor.create();
		MonoProcessor<WebSocketCloseStatus> statusClient = MonoProcessor.create();

		disposableServer = HttpServer.create()
		                             .port(0)
		                             .handle((req, resp) -> resp.sendWebsocket((in, out) -> {
		                                 in.receiveCloseStatus()
		                                   .subscribeWith(statusServer);

		                                 in.receive()
		                                   .take(1)
		                                   .subscribe();

		                                 return Mono.never();
		                             }))
		                             .wiretap(true)
		                             .bindNow();

		HttpClient.create()
		          .port(disposableServer.port())
		          .wiretap(true)
		          .websocket()
		          .uri("/")
		          .handle((in, out) -> {
		              in.receiveCloseStatus()
		                .subscribeWith(statusClient);

		              return out.sendString(Flux.interval(Duration.ofMillis(10))
		                                        .map(l -> l + ""));
		          })
		          .subscribe();

		StepVerifier.create(statusClient)
		            .expectNext(new WebSocketCloseStatus(-1, ""))
		            .expectComplete()
		            .verify(Duration.ofSeconds(30));

		StepVerifier.create(statusServer)
		            .expectNext(new WebSocketCloseStatus(-1, ""))
		            .expectComplete()
		            .verify(Duration.ofSeconds(30));
	}

	@Test
	public void testIssue825() throws Exception {
		disposableServer =
				HttpServer.create()
				          .port(0)
				          .handle((req, resp) -> resp.sendString(Mono.just("test")))
				          .wiretap(true)
				          .bindNow();

		DefaultFullHttpRequest request =
				new DefaultFullHttpRequest(HttpVersion.HTTP_1_1, HttpMethod.GET, "/");

		CountDownLatch latch = new CountDownLatch(1);

		Connection client =
				TcpClient.create()
				         .port(disposableServer.port())
				         .handle((in, out) -> {
				             in.withConnection(x -> x.addHandlerFirst(new HttpClientCodec()))
				               .receiveObject()
				               .ofType(DefaultHttpContent.class)
				               .as(ByteBufFlux::fromInbound)
				               // ReferenceCounted::release is deliberately invoked
				               // so that .release() in FluxReceive.drainReceiver will fail
				               .subscribe(ReferenceCounted::release, t -> latch.countDown(), null);

				             return out.sendObject(Flux.just(request))
				                       .neverComplete();
				         })
				         .wiretap(true)
				         .connectNow();

		assertThat(latch.await(30, TimeUnit.SECONDS)).isTrue();

		client.disposeNow();
	}

	@Test
	public void testDecodingFailureLastHttpContent() throws Exception {
		disposableServer =
				HttpServer.create()
				          .port(0)
				          .wiretap(true)
				          .route(r -> r.put("/1", (req, res) -> req.receive()
				                                                   .then(res.sendString(Mono.just("test"))
				                                                            .then()))
				                       .put("/2", (req, res) -> res.send(req.receive().retain())))
				          .bindNow();

		doTestDecodingFailureLastHttpContent("PUT /1 HTTP/1.1\r\nHost: a.example.com\r\n" +
				"Transfer-Encoding: chunked\r\n\r\nsomething\r\n\r\n", "400 Bad Request", "connection: close");
		doTestDecodingFailureLastHttpContent("PUT /2 HTTP/1.1\r\nHost: a.example.com\r\n" +
				"Transfer-Encoding: chunked\r\n\r\nsomething\r\n\r\n", "200 OK");
	}

	private void doTestDecodingFailureLastHttpContent(String message, String... expectations) throws Exception {
		TcpClient tcpClient =
				TcpClient.create()
				         .port(disposableServer.port())
				         .wiretap(true);

		Connection connection = tcpClient.connectNow();

		CountDownLatch latch = new CountDownLatch(1);
		connection.channel()
		          .closeFuture()
		          .addListener(f -> latch.countDown());

		AtomicReference<String> result = new AtomicReference<>();
		connection.inbound()
		          .receive()
		          .asString()
		          .doOnNext(result::set)
		          .subscribe();

		connection.outbound()
		          .sendString(Mono.just(message))
		          .then()
		          .subscribe();

		assertThat(latch.await(30, TimeUnit.SECONDS)).isTrue();
		assertThat(result.get()).contains(expectations);
		assertThat(connection.channel().isActive()).isFalse();
	}

	@Test
	public void testIssue891() throws Exception {
		disposableServer =
				HttpServer.create()
				          .port(0)
				          .wiretap(true)
				          .route(r -> r.get("/", (req, res) -> res.addHeader("Connection", "close")
				                                                  .sendString(Mono.just("test"))))
				          .bindNow();

		int port = disposableServer.port();
		String address = HttpUtil.formatHostnameForHttp((InetSocketAddress) disposableServer.address()) + ":" + port;
		doTest(port, "GET http://" + address + "/ HTTP/1.1\r\nHost: " + address + "\r\n\r\n");
		doTest(port, "GET http://" + address + " HTTP/1.1\r\nHost: " + address + "\r\n\r\n");
	}

	private void doTest(int port, String message) throws Exception {
		TcpClient tcpClient =
				TcpClient.create()
				         .port(port)
				         .wiretap(true);

		Connection connection = tcpClient.connectNow();

		CountDownLatch latch = new CountDownLatch(2);
		connection.channel()
		          .closeFuture()
		          .addListener(f -> latch.countDown());

		AtomicReference<String> result = new AtomicReference<>();
		connection.inbound()
		          .receive()
		          .asString()
		          .doOnNext(s -> {
		              result.set(s);
		              latch.countDown();
		          })
		          .subscribe();

		connection.outbound()
		          .sendString(Mono.just(message))
		          .then()
		          .subscribe();

		assertThat(latch.await(30, TimeUnit.SECONDS)).isTrue();
		assertThat(result.get()).contains("test", "connection: close");
		assertThat(connection.channel().isActive()).isFalse();
	}

	@Test
	public void testIssue940() {
		AtomicInteger counter = new AtomicInteger();
		Flux<String> response =
				Flux.interval(Duration.ofMillis(200))
				    .map(l -> "" + counter.getAndIncrement())
				    .doFinally(sig -> {
				        if (SignalType.ON_ERROR.equals(sig)) {
				            counter.getAndDecrement();
				        }
				    });

		disposableServer =
				HttpServer.create()
				          .port(0)
				          .wiretap(true)
				          .handle((req, res) -> res.sendString(response))
				          .bindNow();

		HttpClient client =
				HttpClient.create()
				          .port(disposableServer.port());

		doTestIssue940(client, "0", "1");

		doTestIssue940(client, "2", "3");
	}

	private void doTestIssue940(HttpClient client, String... expectations) {
		StepVerifier.create(
		        client.get()
		              .responseContent()
		              .asString()
		              .take(2))
		            .expectNext(expectations)
		            .expectComplete()
		            .verify(Duration.ofSeconds(30));
	}

	@Test
	public void testIssue1001() throws Exception {
		disposableServer =
				HttpServer.create()
				          .host("localhost")
				          .port(0)
				          .wiretap(true)
				          .handle((req, res) -> res.sendString(Mono.just("testIssue1001")))
				          .bindNow();

		int port = disposableServer.port();
		Connection connection =
				TcpClient.create()
				         .remoteAddress(disposableServer::address)
				         .wiretap(true)
				         .connectNow();

		CountDownLatch latch = new CountDownLatch(1);
		connection.channel()
		          .closeFuture()
		          .addListener(f -> latch.countDown());

		AtomicReference<String> result = new AtomicReference<>();
		connection.inbound()
		          .receive()
		          .asString()
		          .doOnNext(result::set)
		          .subscribe();

		String address = HttpUtil.formatHostnameForHttp((InetSocketAddress) disposableServer.address()) + ":" + port;
		connection.outbound()
		          .sendString(Mono.just("GET http://" + address + "/< HTTP/1.1\r\nHost: " + address + "\r\n\r\n"))
		          .then()
		          .subscribe();

		assertThat(latch.await(30, TimeUnit.SECONDS)).isTrue();
		assertThat(result.get()).contains("400", "connection: close");
		assertThat(connection.channel().isActive()).isFalse();

		StepVerifier.create(
		        HttpClient.create()
		                  .remoteAddress(disposableServer::address)
		                  .wiretap(true)
		                  .get()
		                  .uri("/<")
		                  .response())
		            .expectError(IllegalArgumentException.class)
		            .verify(Duration.ofSeconds(30));
	}

	@Test
	public void testGracefulShutdown() throws Exception {
		CountDownLatch latch1 = new CountDownLatch(2);
		CountDownLatch latch2 = new CountDownLatch(2);
		LoopResources loop = LoopResources.create("testGracefulShutdown");
		disposableServer =
				HttpServer.create()
				          .port(0)
				          .runOn(loop)
				                       .doOnConnection(c -> {
				                           c.onDispose().subscribe(null, null, latch2::countDown);
				                           latch1.countDown();
				                       })
				          // Register a channel group, when invoking disposeNow()
				          // the implementation will wait for the active requests to finish
				          .channelGroup(new DefaultChannelGroup(new DefaultEventExecutor()))
				          .route(r -> r.get("/delay500", (req, res) -> res.sendString(Mono.just("delay500")
				                                                          .delayElement(Duration.ofMillis(500))))
				                       .get("/delay1000", (req, res) -> res.sendString(Mono.just("delay1000")
				                                                           .delayElement(Duration.ofSeconds(1)))))
				          .wiretap(true)
				          .bindNow(Duration.ofSeconds(30));

		HttpClient client = HttpClient.create()
		                              .remoteAddress(disposableServer::address)
		                              .wiretap(true);

		MonoProcessor<String> result = MonoProcessor.create();
		Flux.just("/delay500", "/delay1000")
		    .flatMap(s ->
		            client.get()
		                  .uri(s)
		                  .responseContent()
		                  .aggregate()
		                  .asString())
		    .collect(Collectors.joining())
		    .subscribe(result);

		assertThat(latch1.await(30, TimeUnit.SECONDS)).isTrue();

		// Stop accepting incoming requests, wait at most 3s for the active requests to finish
		disposableServer.disposeNow();

		// Dispose the event loop
		loop.disposeLater()
		    .block(Duration.ofSeconds(30));

		assertThat(latch2.await(30, TimeUnit.SECONDS)).isTrue();

		StepVerifier.create(result)
		            .expectNext("delay500delay1000")
		            .verifyComplete();
	}

<<<<<<< HEAD
	@Test(expected = ChannelBindException.class)
	public void testHttpServerWithDomainSocketsNIOTransport() {
		LoopResources loop = LoopResources.create("testHttpServerWithDomainSocketsNIOTransport");
		try {
			HttpServer.create()
			          .runOn(loop, false)
			          .bindAddress(() -> new DomainSocketAddress("/tmp/test.sock"))
			          .bindNow();
		}
		finally {
			loop.disposeLater()
			    .block(Duration.ofSeconds(30));
		}
	}

	@Test(expected = IllegalArgumentException.class)
	public void testHttpServerWithDomainSocketsWithHost() {
		HttpServer.create()
		          .bindAddress(() -> new DomainSocketAddress("/tmp/test.sock"))
		          .host("localhost")
		          .bindNow();
	}

	@Test(expected = IllegalArgumentException.class)
	public void testHttpServerWithDomainSocketsWithPort() {
		HttpServer.create()
		          .bindAddress(() -> new DomainSocketAddress("/tmp/test.sock"))
		          .port(1234)
		          .bindNow();
	}

	@Test
	public void testHttpServerWithDomainSockets() throws Exception {
		HttpServer server = HttpServer.create();
		HttpClient client = HttpClient.create();

		doTestHttpServerWithDomainSockets(server, client);

		SelfSignedCertificate cert = new SelfSignedCertificate();
		SslContextBuilder serverCtx = SslContextBuilder.forServer(cert.certificate(), cert.privateKey());
		SslContextBuilder clientCtx = SslContextBuilder.forClient()
		                                               .trustManager(InsecureTrustManagerFactory.INSTANCE);
		doTestHttpServerWithDomainSockets(
				server.protocol(HttpProtocol.H2).secure(spec -> spec.sslContext(serverCtx)),
				client.protocol(HttpProtocol.H2).secure(spec -> spec.sslContext(clientCtx)));
	}

	private void doTestHttpServerWithDomainSockets(HttpServer server, HttpClient client) {
		assumeTrue(LoopResources.hasNativeSupport());
		try {
			disposableServer =
					server.bindAddress(() -> new DomainSocketAddress("/tmp/test.sock"))
					      .wiretap(true)
					      .handle((req, res) -> {
					          req.withConnection(conn -> {
					              assertThat(conn.channel().localAddress()).isNull();
					              assertThat(conn.channel().remoteAddress()).isNull();
					              assertThat(req.hostAddress()).isNull();
					              assertThat(req.remoteAddress()).isNull();
					          });
					          assertThat(req.requestHeaders().get(HttpHeaderNames.HOST)).isEqualTo("localhost");
					          return res.send(req.receive().retain());
					      })
					      .bindNow();

			String response =
					client.remoteAddress(disposableServer::address)
					      .wiretap(true)
					      .post()
					      .uri("/")
					      .send(ByteBufFlux.fromString(Flux.just("1", "2", "3")))
					      .responseContent()
					      .aggregate()
					      .asString()
					      .block(Duration.ofSeconds(30));

			assertEquals("123", response);
		}
		finally {
			assertThat(disposableServer).isNotNull();
			disposableServer.disposeNow();
		}
	}

	@Test
	@SuppressWarnings("deprecation")
	public void testTcpConfiguration_1() throws Exception {
		CountDownLatch latch = new CountDownLatch(10);
		LoopResources loop = LoopResources.create("testTcpConfiguration");
		ChannelGroup group = new DefaultChannelGroup(GlobalEventExecutor.INSTANCE);
		doTestTcpConfiguration(
				HttpServer.create().tcpConfiguration(tcp -> configureTcpServer(tcp, loop, group, latch)),
				HttpClient.create().tcpConfiguration(tcp -> configureTcpClient(tcp, loop, group, latch))
		);

		assertThat(latch.await(30, TimeUnit.SECONDS)).isTrue();

		FutureMono.from(group.close())
		          .then(loop.disposeLater())
		          .block(Duration.ofSeconds(30));
	}

	@Test
	@SuppressWarnings("deprecation")
	public void testTcpConfiguration_2() throws Exception {
		CountDownLatch latch = new CountDownLatch(10);
		LoopResources loop = LoopResources.create("testTcpConfiguration");
		ChannelGroup group = new DefaultChannelGroup(GlobalEventExecutor.INSTANCE);
		doTestTcpConfiguration(
				HttpServer.from(configureTcpServer(TcpServer.create(), loop, group, latch)),
				HttpClient.from(configureTcpClient(TcpClient.create(), loop, group, latch))
		);

		assertThat(latch.await(30, TimeUnit.SECONDS)).isTrue();

		FutureMono.from(group.close())
		          .then(loop.disposeLater())
		          .block(Duration.ofSeconds(30));
	}

	private void doTestTcpConfiguration(HttpServer server, HttpClient client) throws Exception {
		disposableServer = server.bindNow();

		String response =
				client.post()
				      .uri("/")
				      .send(ByteBufFlux.fromString(Mono.just("testTcpConfiguration")))
				      .responseContent()
				      .aggregate()
				      .asString()
				      .block(Duration.ofSeconds(30));

		disposableServer.disposeNow();

		assertThat(response).isEqualTo("testTcpConfiguration");
	}

	private TcpServer configureTcpServer(TcpServer tcp, LoopResources loop, ChannelGroup group, CountDownLatch latch) {
		return tcp.wiretap(true)
		          .host("localhost")
		          .runOn(loop)
		          .channelGroup(group)
		          .doOnBound(s -> latch.countDown())
		          .doOnConnection(c -> latch.countDown())
		          .doOnUnbound(s -> latch.countDown())
		          .handle((req, res) -> res.send(req.receive().retain()))
		          .noSSL()
		          .port(0)
		          .attr(AttributeKey.valueOf("testTcpConfiguration"), "testTcpConfiguration")
		          .option(ChannelOption.valueOf("testTcpConfiguration"), "testTcpConfiguration")
		          .childAttr(AttributeKey.valueOf("testTcpConfiguration"), "testTcpConfiguration")
		          .childOption(ChannelOption.valueOf("testTcpConfiguration"), "testTcpConfiguration")
		          .observe((conn, state) -> latch.countDown())
		          .childObserve((conn, state) -> latch.countDown())
		          .doOnChannelInit((observer, channel, address) -> latch.countDown());
	}

	private TcpClient configureTcpClient(TcpClient tcp, LoopResources loop, ChannelGroup group, CountDownLatch latch) {
		return tcp.wiretap(true)
		          .runOn(loop)
		          .channelGroup(group)
		          .doOnConnected(c -> latch.countDown())
		          .doOnDisconnected(c -> latch.countDown())
		          .noSSL()
		          .noProxy()
		          .remoteAddress(() -> disposableServer.address())
		          .attr(AttributeKey.valueOf("testTcpConfiguration"), "testTcpConfiguration")
		          .option(ChannelOption.valueOf("testTcpConfiguration"), "testTcpConfiguration")
		          .observe((conn, state) -> latch.countDown())
		          .doOnChannelInit((observer, channel, address) -> latch.countDown());
	}

	@Test(expected = UnsupportedOperationException.class)
	@SuppressWarnings("deprecation")
	public void testTcpConfigurationUnsupported_1() {
		HttpServer.create()
				.tcpConfiguration(tcp -> tcp.doOnBind(TransportConfig::attributes));
	}

	@Test(expected = UnsupportedOperationException.class)
	@SuppressWarnings("deprecation")
	public void testTcpConfigurationUnsupported_2() {
		HttpServer.create()
				.tcpConfiguration(tcp -> {
					tcp.bind();
					return tcp;
				});
	}

	@Test(expected = UnsupportedOperationException.class)
	@SuppressWarnings("deprecation")
	public void testTcpConfigurationUnsupported_3() {
		HttpServer.create()
				.tcpConfiguration(tcp -> {
					tcp.configuration();
					return tcp;
				});
=======
	@Test
	public void testStatus() {
		doTestStatus(HttpResponseStatus.OK);
		doTestStatus(new HttpResponseStatus(200, "Some custom reason phrase for 200 status code"));
	}

	@SuppressWarnings("FutureReturnValueIgnored")
	private void doTestStatus(HttpResponseStatus status) {
		EmbeddedChannel channel = new EmbeddedChannel();
		HttpServerOperations ops = new HttpServerOperations(
				Connection.from(channel),
				ConnectionObserver.emptyListener(),
				null,
				new DefaultHttpRequest(HttpVersion.HTTP_1_1, HttpMethod.GET, "/"),
				null,
				ServerCookieEncoder.STRICT,
				ServerCookieDecoder.STRICT);
		ops.status(status);
		HttpMessage response = ops.newFullBodyMessage(Unpooled.EMPTY_BUFFER);
		assertThat(((FullHttpResponse) response).status().reasonPhrase()).isEqualTo(status.reasonPhrase());
		// "FutureReturnValueIgnored" is suppressed deliberately
		channel.close();
>>>>>>> 32d9044c
	}
}<|MERGE_RESOLUTION|>--- conflicted
+++ resolved
@@ -44,12 +44,9 @@
 import io.netty.channel.Channel;
 import io.netty.channel.ChannelHandlerContext;
 import io.netty.channel.ChannelInboundHandlerAdapter;
-<<<<<<< HEAD
 import io.netty.channel.ChannelOption;
 import io.netty.channel.group.ChannelGroup;
-=======
 import io.netty.channel.embedded.EmbeddedChannel;
->>>>>>> 32d9044c
 import io.netty.channel.group.DefaultChannelGroup;
 import io.netty.channel.unix.DomainSocketAddress;
 import io.netty.handler.codec.LineBasedFrameDecoder;
@@ -1728,7 +1725,6 @@
 		            .verifyComplete();
 	}
 
-<<<<<<< HEAD
 	@Test(expected = ChannelBindException.class)
 	public void testHttpServerWithDomainSocketsNIOTransport() {
 		LoopResources loop = LoopResources.create("testHttpServerWithDomainSocketsNIOTransport");
@@ -1849,7 +1845,7 @@
 		          .block(Duration.ofSeconds(30));
 	}
 
-	private void doTestTcpConfiguration(HttpServer server, HttpClient client) throws Exception {
+	private void doTestTcpConfiguration(HttpServer server, HttpClient client) {
 		disposableServer = server.bindNow();
 
 		String response =
@@ -1926,7 +1922,8 @@
 					tcp.configuration();
 					return tcp;
 				});
-=======
+	}
+
 	@Test
 	public void testStatus() {
 		doTestStatus(HttpResponseStatus.OK);
@@ -1949,6 +1946,5 @@
 		assertThat(((FullHttpResponse) response).status().reasonPhrase()).isEqualTo(status.reasonPhrase());
 		// "FutureReturnValueIgnored" is suppressed deliberately
 		channel.close();
->>>>>>> 32d9044c
 	}
 }