--- conflicted
+++ resolved
@@ -564,27 +564,11 @@
 
 				ch.followRedirectPredicate(followRedirectPredicate);
 
-<<<<<<< HEAD
-				if (Objects.equals(method, HttpMethod.GET) ||
-						Objects.equals(method, HttpMethod.HEAD) ||
-						Objects.equals(method, HttpMethod.DELETE)) {
-					ch.chunkedTransfer(false);
-				} else if (headers.contains(HttpHeaderNames.CONTENT_LENGTH)) {
-					ch.chunkedTransfer(false);
-				} else {
+				if (!Objects.equals(method, HttpMethod.GET) &&
+						!Objects.equals(method, HttpMethod.HEAD) &&
+						!Objects.equals(method, HttpMethod.DELETE) &&
+						!headers.contains(HttpHeaderNames.CONTENT_LENGTH)) {
 					ch.chunkedTransfer(true);
-=======
-				if (chunkedTransfer == null) {
-					if (!Objects.equals(method, HttpMethod.GET) &&
-							!Objects.equals(method, HttpMethod.HEAD) &&
-							!Objects.equals(method, HttpMethod.DELETE) &&
-							!headers.contains(HttpHeaderNames.CONTENT_LENGTH)) {
-						ch.chunkedTransfer(true);
-					}
-				}
-				else {
-					ch.chunkedTransfer(chunkedTransfer);
->>>>>>> 9f65dd05
 				}
 
 				if (handler != null) {
